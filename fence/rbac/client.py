--- conflicted
+++ resolved
@@ -27,31 +27,49 @@
     def __init__(self, arborist_base_url='http://arborist-service/'):
         self._base_url = arborist_base_url.strip('/')
         self._policy_url = self._base_url + '/policy/'
-<<<<<<< HEAD
         self._resource_url = self._base_url + '/resource'
+        self._role_url = self._base_url + '/role/'
 
-    def list_roles(self):
+    def list_policies(self):
         """
-        List the existing roles.
+        List the existing policies.
 
-        Expects JSON in this format from arborist:
+        Return:
+            dict: response JSON from arborist
+
+        Example:
 
             {
-                "roles": [
-                    "role-qwer",
-                    "role-asdf",
+                "policies": [
+                    "policy-abc",
+                    "policy-xyz"
                 ]
             }
 
+        """
+        return _request_get_json(requests.get(self._policy_url))
+
+    def policies_not_exist(self, policy_ids):
+        """
+        Return any policy IDs which do not exist in arborist. (So, if the
+        result is empty, all provided IDs were valid.)
+
         Return:
-            dict: response JSON from arborist
+            list: policies (if any) that don't exist in arborist
         """
-        return _request_get_json(requests.get(self._role_url))
+        existing_policies = self.list_policies().get['policies']
+        return [
+            policy_id
+            for policy_id in policy_ids
+            if policy_id not in existing_policies
+        ]
 
     def create_resource(self, parent_path, resource_json):
         """
         Create a new resource in arborist (does not affect fence database or
         otherwise have any interaction with userdatamodel).
+
+        Used for syncing projects from dbgap into arborist resources.
 
         Example schema for resource JSON:
 
@@ -99,6 +117,8 @@
         Create a new role in arborist (does not affect fence database or
         otherwise have any interaction with userdatamodel).
 
+        Used for syncing project permissions from dbgap into arborist roles.
+
         Example schema for the role JSON:
 
             {
@@ -128,61 +148,4 @@
         Return:
             dict: response JSON from arborist
         """
-        return _request_get_json(requests.post(self._role_url, json=role_json))
-
-    def _url_for_role(self, role_id):
-        """Return the URL for the specific role given by ``role_id``."""
-        return self._base_url + '/role/{}'.format(role_id)
-
-    def role_request(self, role_id, method=None, **kwargs):
-        """
-        Make a request for ``/role/<role_id>``, which should be one of ``GET``,
-        ``PATCH``, or ``DELETE``.
-
-        Args:
-            role_id (str): unique identifier for a role
-
-        Keyword Args:
-            method (str): HTTP method: 'GET', 'PUT', etc.
-
-        Return:
-            dict: response JSON from arborist
-        """
-        url = self._url_for_role(role_id)
-        return _request_get_json(requests.request(method, url, **kwargs))
-=======
->>>>>>> 6e22526e
-
-    def list_policies(self):
-        """
-        List the existing policies.
-
-        Return:
-            dict: response JSON from arborist
-
-        Example:
-
-            {
-                "policies": [
-                    "policy-abc",
-                    "policy-xyz"
-                ]
-            }
-
-        """
-        return _request_get_json(requests.get(self._policy_url))
-
-    def policies_not_exist(self, policy_ids):
-        """
-        Return any policy IDs which do not exist in arborist. (So, if the
-        result is empty, all provided IDs were valid.)
-
-        Return:
-            list: policies (if any) that don't exist in arborist
-        """
-        existing_policies = self.list_policies().get['policies']
-        return [
-            policy_id
-            for policy_id in policy_ids
-            if policy_id not in existing_policies
-        ]+        return _request_get_json(requests.post(self._role_url, json=role_json))