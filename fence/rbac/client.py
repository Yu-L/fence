--- conflicted
+++ resolved
@@ -77,11 +77,8 @@
         self._resource_url = self._base_url + "/resource"
         self._role_url = self._base_url + "/role/"
         self._user_url = self._base_url + "/user"
-<<<<<<< HEAD
+        self._client_url = self._base_url + "/client"
         self._group_url = self._base_url + "/group"
-=======
-        self._client_url = self._base_url + "/client"
->>>>>>> 16ea297c
 
     def healthy(self):
         """
@@ -383,7 +380,6 @@
         return data
 
     @_arborist_retry()
-<<<<<<< HEAD
     def create_user(self, user_info):
         """
         Args:
@@ -482,7 +478,8 @@
             raise ArboristError(data["error"])
         self.logger.info("created user {}".format(username))
         return data
-=======
+        
+    @_arborist_retry()
     def create_client(self, client_id, policies):
         response = requests.post(
             self._client_url, json=dict(clientID=client_id, policies=policies or [])
@@ -552,4 +549,3 @@
         response = requests.delete("/".join((self._client_url, client_id)))
         self.logger.info("deleted client {}".format(client_id))
         return response.status_code == 204
->>>>>>> 16ea297c
