from collections import OrderedDict
import os

from authutils.oauth2.client import OAuthClient
import flask
from flask.ext.cors import CORS
from flask_sqlalchemy_session import flask_scoped_session, current_session
import urlparse
from userdatamodel.driver import SQLAlchemyDriver

from fence.auth import logout, build_redirect_url
from fence.errors import UserError
from fence.jwt import keys
from fence.models import migrate
from fence.oidc.server import server
from fence.resources.aws.boto_manager import BotoManager
from fence.resources.openid.google_oauth2 import Oauth2Client as GoogleClient
from fence.resources.storage import StorageManager
from fence.resources.user.user_session import UserSessionInterface
from fence.restful import handle_error
from fence.utils import random_str
import fence.blueprints.admin
import fence.blueprints.data
import fence.blueprints.login
import fence.blueprints.oauth2
import fence.blueprints.storage_creds
import fence.blueprints.user
import fence.blueprints.well_known
import fence.blueprints.link
import fence.client


app = flask.Flask(__name__)
CORS(app=app, headers=['content-type', 'accept'], expose_headers='*')


def app_config(app, settings='fence.settings', root_dir=None):
    """
    Set up the config for the Flask app.
    """
    app.config.from_object(settings)
    if 'BASE_URL' not in app.config:
        base_url = app.config['HOSTNAME']
        if not base_url.startswith('http'):
            base_url = 'https://' + base_url
        app.config['BASE_URL'] = base_url
    if 'ROOT_URL' not in app.config:
        url = urlparse.urlparse(app.config['BASE_URL'])
        app.config['ROOT_URL'] = '{}://{}'.format(url.scheme, url.netloc)

    app.keypairs = []
    if root_dir is None:
        root_dir = os.path.dirname(
                os.path.dirname(os.path.realpath(__file__)))
    if 'AWS_CREDENTIALS' in app.config and len(app.config['AWS_CREDENTIALS']) > 0:
        value = app.config['AWS_CREDENTIALS'].values()[0]
        app.boto = BotoManager(value, logger=app.logger)
        app.register_blueprint(
            fence.blueprints.data.blueprint, url_prefix='/data'
        )
    for kid, (public, private) in app.config['JWT_KEYPAIR_FILES'].iteritems():
        public_filepath = os.path.join(root_dir, public)
        private_filepath = os.path.join(root_dir, private)
        with open(public_filepath, 'r') as f:
            public_key = f.read()
        with open(private_filepath, 'r') as f:
            private_key = f.read()
        app.keypairs.append(keys.Keypair(
            kid=kid, public_key=public_key, private_key=private_key
        ))
    app.jwt_public_keys = {
        app.config['BASE_URL']: OrderedDict([
            (str(keypair.kid), str(keypair.public_key))
            for keypair in app.keypairs
        ])
    }


def app_register_blueprints(app):
    app.register_blueprint(fence.blueprints.oauth2.blueprint, url_prefix='/oauth2')
    app.register_blueprint(fence.blueprints.user.blueprint, url_prefix='/user')

    creds_blueprint = fence.blueprints.storage_creds.make_creds_blueprint()
    app.register_blueprint(creds_blueprint, url_prefix='/credentials')

    app.register_blueprint(fence.blueprints.admin.blueprint, url_prefix='/admin')
    app.register_blueprint(fence.blueprints.well_known.blueprint, url_prefix='/.well-known')

    login_blueprint = fence.blueprints.login.make_login_blueprint(app)
    app.register_blueprint(login_blueprint, url_prefix='/login')
    link_blueprint = fence.blueprints.link.make_link_blueprint()
    app.register_blueprint(link_blueprint, url_prefix='/link')

    @app.route('/')
    def root():
        """
        Register the root URL.
        """
        endpoints = {
            'oauth2 endpoint': '/oauth2',
            'user endpoint': '/user',
            'keypair endpoint': '/credentials'
        }
        return flask.jsonify(endpoints)

    @app.route('/logout')
    def logout_endpoint():
        root = app.config.get('APPLICATION_ROOT', '')
        next_url = build_redirect_url(app.config.get('ROOT_URL', ''), flask.request.args.get('next', root))
        return logout(next_url=next_url)

    @app.route('/jwt/keys')
    def public_keys():
        """
        Return the public keys which can be used to verify JWTs signed by fence.

        The return value should look like this:

            {
                "keys": [
                    {
                        "key-01": " ... [public key here] ... "
                    }
                ]
            }
        """
        return flask.jsonify({
            'keys': [
                (keypair.kid, keypair.public_key)
                for keypair in app.keypairs
            ]
        })


def app_sessions(app):
    app.url_map.strict_slashes = False
    app.db = SQLAlchemyDriver(app.config['DB'])
    migrate(app.db)
    session = flask_scoped_session(app.db.Session, app)  # noqa
    # app.storage_manager = StorageManager(
    #     app.config['STORAGE_CREDENTIALS'],
    #     logger=app.logger
    # )
    enabled_idp_ids = (
        app.config['ENABLED_IDENTITY_PROVIDERS']['providers'].keys()
    )
    # Add OIDC client for Google if configured.
    configured_google = (
        'OPENID_CONNECT' in app.config
        and 'google' in app.config['OPENID_CONNECT']
        and 'google' in enabled_idp_ids
    )
    if configured_google:
        app.google_client = GoogleClient(
            app.config['OPENID_CONNECT']['google'],
            HTTP_PROXY=app.config.get('HTTP_PROXY'),
            logger=app.logger
        )
    # Add OIDC client for multi-tenant fence if configured.
    configured_fence = (
        'OPENID_CONNECT' in app.config
        and 'fence' in app.config['OPENID_CONNECT']
        and 'fence' in enabled_idp_ids
    )
    if configured_fence:
        app.fence_client = OAuthClient(**app.config['OPENID_CONNECT']['fence'])
    app.session_interface = UserSessionInterface()


def app_init(app, settings='fence.settings', root_dir=None):
    app_config(app, settings=settings, root_dir=root_dir)
    app_sessions(app)
<<<<<<< HEAD


def generate_csrf_token():
    """
    Generate a token used for CSRF protection.

    If the session does not currently have such a CSRF token, assign it one
    from a random string. Then return the session's CSRF token.
    """
    if '_csrf_token' not in flask.session:
        flask.session['_csrf_token'] = random_str(20)
    return flask.session['_csrf_token']


@app.route('/')
def root():
    """
    Register the root URL.
    """
    endpoints = {
        'oauth2 endpoint': '/oauth2',
        'user endpoint': '/user',
        'keypair endpoint': '/credentials'
    }
    return flask.jsonify(endpoints)


@app.route('/logout')
def logout_endpoint():
    root = app.config.get('APPLICATION_ROOT', '')
    flask.current_app.logger.debug("IN FENCE INIT, next arg = {0}".format(flask.request.args.get('next', "EMPTY!!")))
    request_next = flask.request.args.get('next', root)
    
    next_url = request_next if request_next.startswith('https') or request_next.startswith('http') else build_redirect_url(app.config.get('ROOT_URL', ''), request_next)

    flask.current_app.logger.debug("IN FENCE INIT, next_url = {0}".format(next_url))
    return flask.redirect(logout(next_url=next_url))


@app.route('/jwt/keys')
def public_keys():
    """
    Return the public keys which can be used to verify JWTs signed by fence.

    The return value should look like this:

        {
            "keys": [
                {
                    "key-01": " ... [public key here] ... "
                }
            ]
        }
    """
    return flask.jsonify({
        'keys': [
            (keypair.kid, keypair.public_key)
            for keypair in app.keypairs
        ]
    })
=======
    app_register_blueprints(app)
    server.init_app(app)
>>>>>>> 2fa7e5b5


@app.errorhandler(Exception)
def user_error(error):
    """
    Register an error handler for general exceptions.
    """
    return handle_error(error)


@app.before_request
def check_csrf():
    has_auth = 'Authorization' in flask.request.headers
    no_username = not flask.session.get('username')
    if has_auth or no_username:
        return
    if not app.config.get('ENABLE_CSRF_PROTECTION', True):
        return
    # cookie based authentication
    if flask.request.method != 'GET':
        csrf_header = flask.request.headers.get('x-csrf-token')
        csrf_cookie = flask.request.cookies.get('csrftoken')
        referer = flask.request.headers.get('referer')
        flask.current_app.logger.debug('HTTP REFERER ' + referer)         
        if not csrf_cookie\
        or not csrf_header\
        or csrf_cookie != csrf_header\
        or not referer:
            raise UserError("CSRF verification failed. Request aborted")


@app.after_request
def set_csrf(response):
    """
    Create a cookie for CSRF protection if one does not yet exist.
    """
    if not flask.request.cookies.get('csrftoken'):
        secure = app.config.get('SESSION_COOKIE_SECURE', True)
        response.set_cookie('csrftoken', random_str(40), secure=secure)

    if flask.request.method in ['POST', 'PUT', 'DELETE']:
        current_session.commit()
    return response
<|MERGE_RESOLUTION|>--- conflicted
+++ resolved
@@ -106,8 +106,10 @@
     @app.route('/logout')
     def logout_endpoint():
         root = app.config.get('APPLICATION_ROOT', '')
-        next_url = build_redirect_url(app.config.get('ROOT_URL', ''), flask.request.args.get('next', root))
+        request_next = flask.request.args.get('next', root)
+        next_url = request_next if request_next.startswith('https') or request_next.startswith('http') else build_redirect_url(app.config.get('ROOT_URL', ''), request_next)
         return logout(next_url=next_url)
+
 
     @app.route('/jwt/keys')
     def public_keys():
@@ -170,71 +172,9 @@
 def app_init(app, settings='fence.settings', root_dir=None):
     app_config(app, settings=settings, root_dir=root_dir)
     app_sessions(app)
-<<<<<<< HEAD
-
-
-def generate_csrf_token():
-    """
-    Generate a token used for CSRF protection.
-
-    If the session does not currently have such a CSRF token, assign it one
-    from a random string. Then return the session's CSRF token.
-    """
-    if '_csrf_token' not in flask.session:
-        flask.session['_csrf_token'] = random_str(20)
-    return flask.session['_csrf_token']
-
-
-@app.route('/')
-def root():
-    """
-    Register the root URL.
-    """
-    endpoints = {
-        'oauth2 endpoint': '/oauth2',
-        'user endpoint': '/user',
-        'keypair endpoint': '/credentials'
-    }
-    return flask.jsonify(endpoints)
-
-
-@app.route('/logout')
-def logout_endpoint():
-    root = app.config.get('APPLICATION_ROOT', '')
-    flask.current_app.logger.debug("IN FENCE INIT, next arg = {0}".format(flask.request.args.get('next', "EMPTY!!")))
-    request_next = flask.request.args.get('next', root)
-    
-    next_url = request_next if request_next.startswith('https') or request_next.startswith('http') else build_redirect_url(app.config.get('ROOT_URL', ''), request_next)
-
-    flask.current_app.logger.debug("IN FENCE INIT, next_url = {0}".format(next_url))
-    return flask.redirect(logout(next_url=next_url))
-
-
-@app.route('/jwt/keys')
-def public_keys():
-    """
-    Return the public keys which can be used to verify JWTs signed by fence.
-
-    The return value should look like this:
-
-        {
-            "keys": [
-                {
-                    "key-01": " ... [public key here] ... "
-                }
-            ]
-        }
-    """
-    return flask.jsonify({
-        'keys': [
-            (keypair.kid, keypair.public_key)
-            for keypair in app.keypairs
-        ]
-    })
-=======
     app_register_blueprints(app)
     server.init_app(app)
->>>>>>> 2fa7e5b5
+
 
 
 @app.errorhandler(Exception)
