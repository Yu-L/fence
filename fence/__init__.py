from collections import OrderedDict
import os

from authutils.oauth2.client import OAuthClient
import cirrus
import flask
from flask_cors import CORS
from flask_sqlalchemy_session import flask_scoped_session, current_session
import urlparse
from userdatamodel.driver import SQLAlchemyDriver

from fence.auth import logout, build_redirect_url
from fence.errors import UserError
from fence.jwt import keys
from fence.models import migrate
from fence.oidc.server import server
from fence.rbac.client import ArboristClient
from fence.resources.aws.boto_manager import BotoManager
from fence.resources.openid.google_oauth2 import Oauth2Client as GoogleClient
from fence.resources.storage import StorageManager
from fence.resources.user.user_session import UserSessionInterface
from fence.error_handler import get_error_response
from fence.utils import random_str
import fence.blueprints.admin
import fence.blueprints.data
import fence.blueprints.login
import fence.blueprints.oauth2
import fence.blueprints.rbac
import fence.blueprints.storage_creds
import fence.blueprints.user
import fence.blueprints.well_known
import fence.blueprints.link
import fence.blueprints.google
import fence.client


app = flask.Flask(__name__)
CORS(app=app, headers=['content-type', 'accept'], expose_headers='*')


def app_config(app, settings='fence.settings', root_dir=None):
    """
    Set up the config for the Flask app.
    """
    app.config.from_object(settings)
    if 'BASE_URL' not in app.config:
        base_url = app.config['HOSTNAME']
        if not base_url.startswith('http'):
            base_url = 'https://' + base_url
        app.config['BASE_URL'] = base_url
    if 'ROOT_URL' not in app.config:
        url = urlparse.urlparse(app.config['BASE_URL'])
        app.config['ROOT_URL'] = '{}://{}'.format(url.scheme, url.netloc)

    if root_dir is None:
        root_dir = os.path.dirname(
                os.path.dirname(os.path.realpath(__file__)))
    if 'AWS_CREDENTIALS' in app.config and len(app.config['AWS_CREDENTIALS']) > 0:
        value = app.config['AWS_CREDENTIALS'].values()[0]
        app.boto = BotoManager(value, logger=app.logger)
        app.register_blueprint(
            fence.blueprints.data.blueprint, url_prefix='/data'
        )

    app.keypairs = keys.load_keypairs(os.path.join(root_dir, 'keys'))

    app.jwt_public_keys = {
        app.config['BASE_URL']: OrderedDict([
            (str(keypair.kid), str(keypair.public_key))
            for keypair in app.keypairs
        ])
    }

    cirrus.config.config.update(**app.config.get('CIRRUS_CFG', {}))


def app_register_blueprints(app):
    app.register_blueprint(fence.blueprints.oauth2.blueprint, url_prefix='/oauth2')
    app.register_blueprint(fence.blueprints.user.blueprint, url_prefix='/user')

    creds_blueprint = fence.blueprints.storage_creds.make_creds_blueprint()
    app.register_blueprint(creds_blueprint, url_prefix='/credentials')

    app.register_blueprint(fence.blueprints.admin.blueprint, url_prefix='/admin')
    app.register_blueprint(fence.blueprints.well_known.blueprint, url_prefix='/.well-known')

    login_blueprint = fence.blueprints.login.make_login_blueprint(app)
    app.register_blueprint(login_blueprint, url_prefix='/login')

    link_blueprint = fence.blueprints.link.make_link_blueprint()
    app.register_blueprint(link_blueprint, url_prefix='/link')

<<<<<<< HEAD
    if app.config.get('ARBORIST'):
        app.register_blueprint(
            fence.blueprints.rbac.blueprint,
            url_prefix='/rbac'
        )
=======
    google_blueprint = fence.blueprints.google.make_google_blueprint()
    app.register_blueprint(google_blueprint, url_prefix='/google')
>>>>>>> 2631b4b4

    @app.route('/')
    def root():
        """
        Register the root URL.
        """
        endpoints = {
            'oauth2 endpoint': '/oauth2',
            'user endpoint': '/user',
            'keypair endpoint': '/credentials'
        }
        return flask.jsonify(endpoints)

    @app.route('/logout')
    def logout_endpoint():
        root = app.config.get('BASE_URL', '')
        request_next = flask.request.args.get('next', root)
        if request_next.startswith('https') or request_next.startswith('http'):
            next_url = request_next
        else:
            next_url = build_redirect_url(app.config.get('ROOT_URL', ''), request_next)
        return logout(next_url=next_url)

    @app.route('/jwt/keys')
    def public_keys():
        """
        Return the public keys which can be used to verify JWTs signed by fence.

        The return value should look like this:

            {
                "keys": [
                    {
                        "key-01": " ... [public key here] ... "
                    }
                ]
            }
        """
        return flask.jsonify({
            'keys': [
                (keypair.kid, keypair.public_key)
                for keypair in app.keypairs
            ]
        })


def app_sessions(app):
    app.url_map.strict_slashes = False
    app.db = SQLAlchemyDriver(app.config['DB'])
    migrate(app.db)
    session = flask_scoped_session(app.db.Session, app)  # noqa
    app.storage_manager = StorageManager(
        app.config['STORAGE_CREDENTIALS'],
        logger=app.logger
    )
    enabled_idp_ids = (
        app.config['ENABLED_IDENTITY_PROVIDERS']['providers'].keys()
    )
    # Add OIDC client for Google if configured.
    configured_google = (
        'OPENID_CONNECT' in app.config
        and 'google' in app.config['OPENID_CONNECT']
    )
    if configured_google:
        app.google_client = GoogleClient(
            app.config['OPENID_CONNECT']['google'],
            HTTP_PROXY=app.config.get('HTTP_PROXY'),
            logger=app.logger
        )
    # Add OIDC client for multi-tenant fence if configured.
    configured_fence = (
        'OPENID_CONNECT' in app.config
        and 'fence' in app.config['OPENID_CONNECT']
        and 'fence' in enabled_idp_ids
    )
    if configured_fence:
        app.fence_client = OAuthClient(**app.config['OPENID_CONNECT']['fence'])
    app.session_interface = UserSessionInterface()
    if app.config.get('ARBORIST'):
        app.arborist = ArboristClient(
            arborist_base_url=app.config['ARBORIST']['base_url']
        )


def app_init(app, settings='fence.settings', root_dir=None):
    app_config(app, settings=settings, root_dir=root_dir)
    app_sessions(app)
    app_register_blueprints(app)
    server.init_app(app)


@app.errorhandler(Exception)
def handle_error(error):
    """
    Register an error handler for general exceptions.
    """
    return get_error_response(error)


@app.before_request
def check_csrf():
    has_auth = 'Authorization' in flask.request.headers
    no_username = not flask.session.get('username')
    if has_auth or no_username:
        return
    if not app.config.get('ENABLE_CSRF_PROTECTION', True):
        return
    # cookie based authentication
    if flask.request.method != 'GET':
        csrf_header = flask.request.headers.get('x-csrf-token')
        csrf_cookie = flask.request.cookies.get('csrftoken')
        referer = flask.request.headers.get('referer')
        flask.current_app.logger.debug('HTTP REFERER ' + str(referer))
        if not all([csrf_cookie, csrf_header, csrf_cookie == csrf_header, referer]):
            raise UserError("CSRF verification failed. Request aborted")


@app.after_request
def set_csrf(response):
    """
    Create a cookie for CSRF protection if one does not yet exist.
    """
    if not flask.request.cookies.get('csrftoken'):
        secure = app.config.get('SESSION_COOKIE_SECURE', True)
        response.set_cookie('csrftoken', random_str(40), secure=secure)

    if flask.request.method in ['POST', 'PUT', 'DELETE']:
        current_session.commit()
    return response<|MERGE_RESOLUTION|>--- conflicted
+++ resolved
@@ -90,16 +90,14 @@
     link_blueprint = fence.blueprints.link.make_link_blueprint()
     app.register_blueprint(link_blueprint, url_prefix='/link')
 
-<<<<<<< HEAD
+    google_blueprint = fence.blueprints.google.make_google_blueprint()
+    app.register_blueprint(google_blueprint, url_prefix='/google')
+
     if app.config.get('ARBORIST'):
         app.register_blueprint(
             fence.blueprints.rbac.blueprint,
             url_prefix='/rbac'
         )
-=======
-    google_blueprint = fence.blueprints.google.make_google_blueprint()
-    app.register_blueprint(google_blueprint, url_prefix='/google')
->>>>>>> 2631b4b4
 
     @app.route('/')
     def root():
