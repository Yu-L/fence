--- conflicted
+++ resolved
@@ -205,11 +205,7 @@
         csrf_header = flask.request.headers.get('x-csrf-token')
         csrf_cookie = flask.request.cookies.get('csrftoken')
         referer = flask.request.headers.get('referer')
-<<<<<<< HEAD
-        flask.current_app.logger.debug('HTTP REFERER ' + referer)
-=======
         flask.current_app.logger.debug('HTTP REFERER ' + str(referer))
->>>>>>> 655b7381
         if not all([csrf_cookie, csrf_header, csrf_cookie == csrf_header, referer]):
             raise UserError("CSRF verification failed. Request aborted")
 
