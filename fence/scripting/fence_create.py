# standard
import os
import os.path
import time
<<<<<<< HEAD
import yaml
=======
import uuid
import jwt
import yaml
from sqlalchemy import func

>>>>>>> 1cd2ec05

# third-party
from authlib.common.encoding import to_unicode
from cirrus import GoogleCloudManager
from cirrus.config import config as cirrus_config
from cdispyutils.log import get_logger
from userdatamodel.driver import SQLAlchemyDriver
from userdatamodel.models import (
    AccessPrivilege,
    Bucket,
    CloudProvider,
    GoogleProxyGroup,
    Group,
    IdentityProvider,
    Project,
    StorageAccess,
    User,
    ProjectToBucket
)

<<<<<<< HEAD
from fence.jwt.token import (
    generate_signed_access_token,
    generate_signed_refresh_token,
)
from fence.models import Client
from fence.models import GoogleServiceAccount
from fence.models import UserGoogleAccount
from fence.models import UserGoogleAccountToProxyGroup
from fence.models import UserRefreshToken
from fence.sync.sync_users import UserSyncer
from fence.utils import create_client, drop_client
=======
# local
from fence.jwt.token import (
    issued_and_expiration_times,
)
from fence.models import (
    Client,
    GoogleServiceAccount,
    GoogleServiceAccountKey,
    UserGoogleAccount,
    UserGoogleAccountToProxyGroup,
    GoogleBucketAccessGroup,
    GoogleProxyGroupToGoogleBucketAccessGroup,
    UserRefreshToken
)

from fence.utils import create_client, drop_client
from fence.sync.sync_users import UserSyncer
>>>>>>> 1cd2ec05

logger = get_logger(__name__)


def create_client_action(
        DB, username=None, client=None, urls=None, auto_approve=False):
    try:
        print(create_client(
            username, urls, DB, name=client, auto_approve=auto_approve))
    except Exception as e:
        print(e.message)


def delete_client_action(DB, client):
    try:
        drop_client(client, DB)
        print('Client {} deleted'.format(client))
    except Exception as e:
        print(e.message)


def sync_users(dbGaP, STORAGE_CREDENTIALS, DB,
               projects=None, is_sync_from_dbgap_server=False,
               sync_from_local_csv_dir=None, sync_from_local_yaml_file=None):
    '''
    sync ACL files from dbGap to auth db and storage backends
    imports from local_settings is done here because dbGap is
    an optional requirment for fence so it might not be specified
    in local_settings
    Args:
        projects: path to project_mapping yaml file which contains mapping
        from dbgap phsids to projects in fence database
    Returns:
        None
    Examples:
        the expected yaml structure sould look like:
        .. code-block:: yaml
            phs000178:
              - name: TCGA
                auth_id: phs000178
              - name: TCGA-PCAWG
                auth_id: TCGA-PCAWG
            phs000235:
              - name: CGCI
                auth_id: phs000235
    '''

<<<<<<< HEAD
    if ((is_sync_from_dbgap_server or sync_from_local_csv_dir) and projects is None):
        logger.error("=====project mapping needs to be provided!!!=======")
        return
    if ((is_sync_from_dbgap_server or sync_from_local_csv_dir) and not os.path.exists(projects)):
=======
    if projects is not None and os.path.exists(projects) is False:
>>>>>>> 1cd2ec05
        logger.error("====={} is not found!!!=======".format(projects))
        return
    if sync_from_local_csv_dir and not os.path.exists(sync_from_local_csv_dir):
        logger.error("====={} is not found!!!=======".format(
            sync_from_local_csv_dir))
        return
    if sync_from_local_yaml_file and not os.path.exists(sync_from_local_yaml_file):
        logger.error("====={} is not found!!!=======".format(
            sync_from_local_yaml_file))
        return

    project_mapping = None
    if projects:
        try:
            with open(projects, 'r') as f:
                project_mapping = yaml.load(f)
        except IOError:
            pass

    syncer = UserSyncer(
        dbGaP, DB, project_mapping=project_mapping,
        storage_credentials=STORAGE_CREDENTIALS,
        is_sync_from_dbgap_server=is_sync_from_dbgap_server,
        sync_from_local_csv_dir=sync_from_local_csv_dir,
        sync_from_local_yaml_file=sync_from_local_yaml_file
    )
    syncer.sync()


def create_sample_data(DB, yaml_input):
    with open(yaml_input, 'r') as f:
        data = yaml.load(f)

    db = SQLAlchemyDriver(DB)
    with db.session as s:
        create_cloud_providers(s, data)
        create_projects(s, data)
        create_group(s, data)
        create_users_with_group(DB, s, data)


def create_group(s, data):
    for group_name, fields in data['groups'].iteritems():
        projects = fields.get('projects', [])
        group = s.query(Group).filter(Group.name == group_name).first()
        if not group:
            group = Group(name=group_name)
        for project_data in projects:
            grant_project_to_group_or_user(s, project_data, group)


def create_projects(s, data):
    projects = data.get('projects', [])
    for project in projects:
        create_project(s, project)


def create_project(s, project_data):
    auth_id = project_data['auth_id']
    name = project_data.get('name', auth_id)
    project = s.query(Project).filter_by(name=name).first()
    if project is None:
        project = Project(name=name, auth_id=auth_id)
        s.add(project)
    if 'storage_accesses' in project_data:
        sa_list = project_data['storage_accesses']
        for storage_access in sa_list:
            provider = storage_access['name']
            buckets = storage_access.get('buckets', [])
            sa = (
                s.query(StorageAccess)
                .join(StorageAccess.provider, StorageAccess.project)
                .filter(Project.name == project.name)
                .filter(CloudProvider.name == provider).first()
            )
            if not sa:
                c_provider = (
                    s
                    .query(CloudProvider)
                    .filter_by(name=provider)
                    .first()
                )
                sa = StorageAccess(provider=c_provider, project=project)
                s.add(sa)
                print(
                    'created storage access for {} to {}'
                    .format(project.name, c_provider.name)
                )
            for bucket in buckets:
                b = (
                    s.query(Bucket)
                    .filter_by(name=bucket)
                    .join(Bucket.provider)
                    .filter(CloudProvider.name == provider)
                    .first()
                )
                print(b)
                if not b:
                    b = Bucket(name=bucket)
                    b.provider = c_provider
                    s.add(b)
                    print('created bucket {} in db'.format(bucket))

    return project


def grant_project_to_group_or_user(s, project_data, group=None, user=None):
    privilege = project_data['privilege']
    project = create_project(s, project_data)
    if group:
        ap = (
            s
            .query(AccessPrivilege).
            join(AccessPrivilege.project)
            .join(AccessPrivilege.research_group)
            .filter(Project.name == project.name, Group.name == group.name)
            .first()
        )
        name = group.name
    elif user:
        ap = (
            s
            .query(AccessPrivilege)
            .join(AccessPrivilege.project)
            .join(AccessPrivilege.user)
            .filter(
                Project.name == project.name,
                func.lower(User.username) == func.lower(user.username),
            )
            .first()
        )
        name = user.username
    else:
        raise Exception('need to provide either a user or group')
    if not ap:
        if group:
            ap = AccessPrivilege(
                project=project, research_group=group, privilege=privilege
            )
        elif user:
            ap = AccessPrivilege(
                project=project, user=user, privilege=privilege
            )
        else:
            raise Exception('need to provide either a user or group')
        s.add(ap)
        print(
            'created access privilege {} of project {} to {}'
            .format(privilege, project.name, name)
        )
    else:
        ap.privilege = privilege
        print('updated access privilege {} of project {} to {}'
              .format(privilege, project.name, name))


def create_cloud_providers(s, data):
    cloud_data = data.get('cloud_providers', [])
    for name, fields, in cloud_data.iteritems():
        cloud_provider = s.query(CloudProvider).filter(
            CloudProvider.name == name
        ).first()
        if not cloud_provider:
            cloud_provider = CloudProvider(
                name=name, backend=fields.get('backend', 'cleversafe'),
                service=fields.get('service', 'storage')
            )
            s.add(cloud_provider)


def create_users_with_group(DB, s, data):
    providers = {}
    data_groups = data['groups']
    for username, data in data['users'].iteritems():
        is_existing_user = True
        user = s.query(User).filter(func.lower(User.username) == username.lower()).first()
        admin = data.get('admin', False)

        if not user:
            is_existing_user = False
            provider_name = data.get('provider', 'google')
            provider = providers.get(provider_name)
            if not provider:
                provider = s.query(IdentityProvider).filter(
                    IdentityProvider.name == provider_name).first()
                providers[provider_name] = provider
                if not provider:
                    raise Exception(
                        'provider {} not found'.format(provider_name))

            user = User(
                username=username, idp_id=provider.id, is_admin=admin
            )
        user.is_admin = admin
        group_names = data.get('groups', [])
        for group_name in group_names:
            assign_group_to_user(s, user, group_name, data_groups[group_name])
        projects = data.get('projects', [])
        for project in projects:
            grant_project_to_group_or_user(s, project, user=user)
        if not is_existing_user:
            s.add(user)
        for client in data.get('clients', []):
            create_client_action(DB, username=username, **client)


def assign_group_to_user(s, user, group_name, group_data):
    group = s.query(Group).filter(Group.name == group_name).first()
    if not group:
        group = Group(name=group_name)
        s.add(group)
        user.groups.append(group)
    if group not in user.groups:
        user.groups.append(group)


def google_init(db):
    import fence.settings
    cirrus_config.update(**fence.settings.CIRRUS_CFG)

    # Initial user proxy group creation
    db = SQLAlchemyDriver(db)
    with db.session as s:
        users_without_proxy = (
            s.query(User).filter(User.google_proxy_group == None)
        )

        for user in users_without_proxy:
            with GoogleCloudManager() as g_mgr:
                response = g_mgr.create_proxy_group_for_user(
                    user.id, user.username)

                group = response["group"]
                primary_service_account = response["primary_service_account"]
                user.google_proxy_group_id = group["id"]

                # Add user's primary service account to database
                service_account = GoogleServiceAccount(
                    google_unique_id=primary_service_account["uniqueId"],
                    client_id=None,
                    user_id=user.id,
                    email=primary_service_account["email"],
                    google_project_id=primary_service_account['projectId']
                )

                proxy_group = GoogleProxyGroup(
                    id=group["id"],
                    email=group["email"]
                )

                s.add(service_account)
                s.add(proxy_group)
                s.commit()


def remove_expired_google_service_account_keys(db):
    import fence.settings
    cirrus_config.update(**fence.settings.CIRRUS_CFG)

    db = SQLAlchemyDriver(db)
    with db.session as current_session:
        client_service_accounts = (
            current_session.query(GoogleServiceAccount, Client).filter(
                GoogleServiceAccount.client_id == Client.client_id)
        )

        current_time = int(time.time())
        print('Current time: {}\n'.format(current_time))

        expired_sa_keys_for_users = (
            current_session.query(GoogleServiceAccountKey)
            .filter(
                GoogleServiceAccountKey
                .expires <= current_time)
        )

        with GoogleCloudManager() as g_mgr:
            # handle service accounts with default max expiration
            for service_account, client in client_service_accounts:
                g_mgr.handle_expired_service_account_keys(
                    service_account.google_unique_id)

            # handle service accounts with custom expiration
            for expired_user_key in expired_sa_keys_for_users:
                sa = (
                    current_session.query(GoogleServiceAccount)
                    .filter(
                        GoogleServiceAccount.id ==
                        expired_user_key.service_account_id).first()
                )
                response = g_mgr.delete_service_account_key(
                    account=sa.google_unique_id,
                    key_name=expired_user_key.key_id
                )
                response_error_code = response.get('error', {}).get('code')

                if not response_error_code:
                    current_session.delete(expired_user_key)
                    print(
                        'INFO: Removed expired service account key {} '
                        'for service account {} (owned by user with id {}).\n'
                        .format(expired_user_key.key_id, sa.email, sa.user_id)
                    )
                elif response_error_code == 404:
                    print(
                        'INFO: Service account key {} for service account {} '
                        '(owned by user with id {}) does not exist in Google. '
                        'Removing from database...\n'
                        .format(expired_user_key.key_id, sa.email, sa.user_id)
                    )
                    current_session.delete(expired_user_key)
                else:
                    print(
                        'ERROR: Google returned an error when attempting to '
                        'remove service account key {} '
                        'for service account {} (owned by user with id {}). '
                        'Error:\n{}\n'
                        .format(
                            expired_user_key.key_id, sa.email, sa.user_id,
                            response)
                    )


def remove_expired_google_accounts_from_proxy_groups(db):
    import fence.settings
    cirrus_config.update(**fence.settings.CIRRUS_CFG)

    db = SQLAlchemyDriver(db)
    with db.session as current_session:
        current_time = int(time.time())
        print('Current time: {}'.format(current_time))

        expired_accounts = (
            current_session.query(UserGoogleAccountToProxyGroup)
            .filter(
                UserGoogleAccountToProxyGroup
                .expires <= current_time)
        )

        with GoogleCloudManager() as g_mgr:
            for expired_account_access in expired_accounts:
                g_account = (
                    current_session.query(UserGoogleAccount)
                    .filter(
                        UserGoogleAccount.id ==
                        expired_account_access.user_google_account_id).first()
                )
                try:
                    response = g_mgr.remove_member_from_group(
                        member_email=g_account.email,
                        group_id=expired_account_access.proxy_group_id
                    )
                    response_error_code = response.get('error', {}).get('code')

                    if not response_error_code:
                        current_session.delete(expired_account_access)
                        print(
                            'INFO: Removed {} from proxy group with id {}.\n'
                            .format(
                                g_account.email,
                                expired_account_access.proxy_group_id)
                        )
                    else:
                        print(
                            'ERROR: Google returned an error when attempting to '
                            'remove member {} from proxy group {}. Error:\n{}\n'
                            .format(
                                g_account.email,
                                expired_account_access.proxy_group_id,
                                response)
                        )
                except Exception as exc:
                    print(
                        'ERROR: Google returned an error when attempting to '
                        'remove member {} from proxy group {}. Error:\n{}\n'
                        .format(
                            g_account.email,
                            expired_account_access.proxy_group_id,
                            exc)
                    )


def delete_users(DB, usernames):
    driver = SQLAlchemyDriver(DB)
    with driver.session as session:
        # NOTE that calling ``.delete()`` on the query itself will not follow
        # cascade deletion rules set up in any relationships.
        lowercase_usernames = [x.lower() for x in usernames]
        users_to_delete = (
            session
            .query(User)
            .filter(func.lower(User.username).in_(lowercase_usernames))
            .all()
        )
        for user in users_to_delete:
            session.delete(user)
        session.commit()


class JWTCreator(object):

    required_kwargs = [
        'kid',
        'private_key',
        'username',
        'scopes',
    ]
    all_kwargs = required_kwargs + [
        'expires_in',
    ]

    default_expiration = 3600

    def __init__(self, db, base_url=None, **kwargs):
        self.db = db
        self.base_url = base_url

        # These get assigned values just below here, with setattr. Defined here
        # so linters won't complain they're undefined.
        self.kid = None
        self.private_key = None
        self.username = None
        self.scopes = None

        for required_kwarg in self.required_kwargs:
            if required_kwarg not in kwargs:
                raise ValueError(
                    'missing required argument: ' + required_kwarg
                )

<<<<<<< HEAD
        # Set attributes on this object from the kwargs.
        for kwarg_name in self.all_kwargs:
            setattr(self, kwarg_name, kwargs[kwarg_name])

        # If the scopes look like this:
        #
        #     'openid,fence,data'
        #
        # convert them to this:
        #
        #     ['openid', 'fence', 'data']
        if isinstance(getattr(self, 'scopes', ''), str):
            self.scopes = [scope.strip() for scope in self.scopes.split(',')]

        self.expires_in = kwargs.get('expires_in') or self.default_expiration

    def create_access_token(self):
        """
        Create a new access token.

        Return:
            JWTResult: result containing the encoded token and claims
        """
        driver = SQLAlchemyDriver(self.db)
        with driver.session as current_session:
            user = (
                current_session.query(User)
                .filter_by(username=self.username)
=======
    driver = SQLAlchemyDriver(DB)
    with driver.session as current_session:
        user = (current_session.query(User)
                .filter(func.lower(User.username) == username.lower())
>>>>>>> 1cd2ec05
                .first()
            )
            if not user:
                raise EnvironmentError(
                    'no user found with given username: ' + self.username
                )
            return generate_signed_access_token(
                self.kid, self.private_key, user, self.expires_in, self.scopes
            )

<<<<<<< HEAD
    def create_refresh_token(self):
        """
        Create a new refresh token and add its entry to the database.

        Return:
            JWTResult: the refresh token result
        """
        driver = SQLAlchemyDriver(self.db)
        with driver.session as current_session:
            user = (
                current_session.query(User)
                .filter_by(username=self.username)
=======

def create_user_access_token(DB, BASE_URL, ROOT_DIR, kid, username, scopes, expires_in=3600):
    kid, private_key = get_jwt_keypair(kid=kid, root_dir=ROOT_DIR)
    if private_key is None:
        print("=========Can not find the private key !!!!=============")
        return None, None, None

    driver = SQLAlchemyDriver(DB)
    with driver.session as current_session:
        user = (current_session.query(User)
                .filter(func.lower(User.username) == username.lower())
>>>>>>> 1cd2ec05
                .first()
            )
            if not user:
                raise EnvironmentError(
                    'no user found with given username: ' + self.username
                )
<<<<<<< HEAD
            jwt_result = generate_signed_refresh_token(
                self.kid, self.private_key, user, self.expires_in, self.scopes
            )

            current_session.add(UserRefreshToken(
                jti=jwt_result.claims['jti'], userid=user.id,
                expires=jwt_result.claims['exp']
            ))

            return jwt_result
=======
        if not user:
            print('=========user is not existed !!!=============')
            return None, None, None

        headers = {'kid': kid}
        iat, exp = issued_and_expiration_times(expires_in)
        jti = str(uuid.uuid4())
        sub = str(user.id)
        claims = {
            'pur': 'access',
            'aud': scopes.split(','),
            'sub': sub,
            'iss': BASE_URL,
            'iat': iat,
            'exp': exp,
            'jti': jti,
            'context': {
                'user': {
                    'name': user.username,
                    'is_admin': user.is_admin,
                    'projects': dict(user.project_access),
                },
            },
        }

        return jti, to_unicode(jwt.encode(claims, private_key, headers=headers, algorithm='RS256'), 'UTF-8'), claims


def link_bucket_to_project(db, bucket_id, bucket_provider, project_auth_id):
    """
    Associate a bucket to a specific project (with provided auth_id).

    Args:
        db (TYPE): database
        bucket_id (str): bucket db id or unique name
            WARNING: name uniqueness is only required for Google so it's not
                     a requirement of the db table. You will get an error if
                     there are multiple buckets with the given name. In that
                     case, you'll have to use the bucket's id.
        bucket_provider (str): CloudProvider.name for the bucket
        project_auth_id (str): Project.auth_id to link to bucket
    """
    driver = SQLAlchemyDriver(db)
    with driver.session as current_session:
        google_cloud_provider = (
            current_session.query(
                CloudProvider).filter_by(name=bucket_provider).first()
        )
        if not google_cloud_provider:
            raise NameError(
                'No bucket with provider "{}" exists.'
                .format(bucket_provider)
            )

        # first try by searching using id
        try:
            bucket_id = int(bucket_id)
            bucket_db_entry = (
                current_session.query(Bucket)
                .filter_by(
                    id=bucket_id,
                    provider_id=google_cloud_provider.id)
            ).first()
        except ValueError:
            # invalid id, must be int
            bucket_db_entry = None

        # nothing found? try searching for single bucket with name bucket_id
        if not bucket_db_entry:
            buckets_by_name = (
                current_session.query(Bucket)
                .filter_by(
                    name=bucket_id,
                    provider_id=google_cloud_provider.id)
            )
            # don't get a bucket if the name isn't unique. NOTE: for Google,
            # these have to be globally unique so they'll be unique here.
            buckets_with_name = buckets_by_name.count()
            if buckets_with_name == 1:
                bucket_db_entry = buckets_by_name[0]
            elif buckets_with_name > 1:
                raise NameError(
                    'No bucket with id "{bucket_id}" exists. Tried buckets '
                    'with name "{bucket_id}", but this returned multiple '
                    'buckets. Please specify the id from the db and not just '
                    'the name.'.format(bucket_id=bucket_id)
                )
            else:
                # keep bucket_db_entry as None
                pass

        if not bucket_db_entry:
            raise NameError(
                'No bucket with id or name "{}" exists.'
                .format(bucket_id)
            )

        project_db_entry = (
            current_session.query(
                Project).filter_by(auth_id=project_auth_id).first()
        )
        if not project_db_entry:
            raise NameError(
                'No project with auth_id "{}" exists.'
                .format(project_auth_id)
            )

        project_linkage = ProjectToBucket(
            project_id=project_db_entry.id,
            bucket_id=bucket_db_entry.id,
            privilege=['owner']  # TODO What should this be???
        )
        current_session.add(project_linkage)
        current_session.commit()


def create_google_bucket(
        db, name, storage_class=None, public=False, requester_pays=False,
        google_project_id=None, project_auth_id=None, access_logs_bucket=None,
        allowed_privileges=None):
    """
    Create a Google bucket and populate database with necessary information.

    If the bucket is not public, this will also create a Google Bucket Access
    Group(s) to control access to the new bucket. In order to give access
    to a new user, simply add them to the Google Bucket Access Group.

    NOTE: At the moment, a different Google Bucket Access Group is created
          for each different privilege in allowed_privileges (which defaults
          to ['read', 'write']). So there will be separate Google Groups for
          each access level.

    Args:
        db (TYPE): database
        name (str): name for the bucket, must be globally unique throughout Google
        storage_class (str): enum, one of the cirrus's GOOGLE_STORAGE_CLASSES
        public (bool, optional): whether or not the bucket should be public
        requester_pays (bool, optional): Whether or not to enable requester_pays
            on the bucket
        google_project_id (str, optional): Google project this bucket should be
            associated with
        project_auth_id (str, optional): a Project.auth_id to associate this
            bucket with. The project must exist in the db already.
        access_logs_bucket (str, optional): Enables logging. Must provide a
            Google bucket name which will store the access logs
        allowed_privileges (List(str), optional): privileges to allow on
            the bucket. Defaults to ['read', 'write']. Also allows:
            ['admin'] for all permission on the bucket including delete,
            ['read'] for viewing access,
            ['write'] for creation rights but not viewing access
    """
    import fence.settings
    cirrus_config.update(**fence.settings.CIRRUS_CFG)

    google_project_id = google_project_id or cirrus_config.GOOGLE_PROJECT_ID

    # default to read access
    allowed_privileges = allowed_privileges or ['read', 'write']

    driver = SQLAlchemyDriver(db)
    with driver.session as current_session:
        # use storage creds to create bucket
        # (default creds don't have permission)
        bucket_db_entry = (
            _create_google_bucket_and_update_db(
                db_session=current_session,
                name=name,
                storage_class=storage_class,
                requester_pays=requester_pays,
                google_project_id=google_project_id,
                public=public,
                project_auth_id=project_auth_id,
                access_logs_bucket=access_logs_bucket)
        )

        if not public:
            for privilege in allowed_privileges:
                _create_google_bucket_access_group(
                    db_session=current_session,
                    google_bucket_name=name,
                    bucket_db_id=bucket_db_entry.id,
                    google_project_id=google_project_id,
                    privileges=[privilege])


def _create_google_bucket_and_update_db(
        db_session, name, storage_class, public, requester_pays,
        google_project_id, project_auth_id, access_logs_bucket):
    """
    Handles creates the Google bucket and adding necessary db entry
    """
    manager = GoogleCloudManager(
        google_project_id, creds=cirrus_config.configs['GOOGLE_STORAGE_CREDS'])
    with manager as g_mgr:
        g_mgr.create_bucket(
            name,
            storage_class=storage_class,
            public=public,
            requester_pays=requester_pays,
            access_logs_bucket=access_logs_bucket)

        # add bucket to db
        google_cloud_provider = (
            db_session.query(
                CloudProvider).filter_by(name='google').first()
        )
        if not google_cloud_provider:
            google_cloud_provider = CloudProvider(
                name='google',
                description='Google Cloud Platform',
                service='general')
            db_session.add(google_cloud_provider)
            db_session.commit()

        bucket_db_entry = Bucket(
            name=name,
            provider_id=google_cloud_provider.id
        )
        db_session.add(bucket_db_entry)
        db_session.commit()

        print('Successfully created Google Bucket {}.'.format(name))

        # optionally link this new bucket to an existing project
        if project_auth_id:
            project_db_entry = (
                db_session.query(
                    Project).filter_by(auth_id=project_auth_id).first()
            )
            if project_db_entry:
                project_linkage = ProjectToBucket(
                    project_id=project_db_entry.id,
                    bucket_id=bucket_db_entry.id,
                    privilege=['owner']  # TODO What should this be???
                )
                db_session.add(project_linkage)
                db_session.commit()

    return bucket_db_entry


def _create_google_bucket_access_group(
        db_session, google_bucket_name, bucket_db_id, google_project_id,
        privileges):
    access_group = None

    # use default creds for creating group and iam policies
    with GoogleCloudManager(google_project_id) as g_mgr:
        # create bucket access group
        result = g_mgr.create_group(
            name=google_bucket_name + '_' + '_'.join(privileges) + '_gbag')
        group_email = result['email']

        # add bucket group to db
        access_group = GoogleBucketAccessGroup(
            bucket_id=bucket_db_id,
            email=group_email,
            privileges=privileges
        )
        db_session.add(access_group)
        db_session.commit()

        g_mgr.give_group_access_to_bucket(
            group_email, google_bucket_name, access=privileges)

        print(
            'Successfully created Google Bucket Access Group {} '
            'for Google Bucket {}.'
            .format(group_email, google_bucket_name)
        )

    return access_group
>>>>>>> 1cd2ec05
<|MERGE_RESOLUTION|>--- conflicted
+++ resolved
@@ -1,22 +1,15 @@
-# standard
 import os
 import os.path
 import time
-<<<<<<< HEAD
+import uuid
 import yaml
-=======
-import uuid
-import jwt
-import yaml
-from sqlalchemy import func
-
->>>>>>> 1cd2ec05
-
-# third-party
+
 from authlib.common.encoding import to_unicode
 from cirrus import GoogleCloudManager
 from cirrus.config import config as cirrus_config
 from cdispyutils.log import get_logger
+import jwt
+from sqlalchemy import func
 from userdatamodel.driver import SQLAlchemyDriver
 from userdatamodel.models import (
     AccessPrivilege,
@@ -31,21 +24,9 @@
     ProjectToBucket
 )
 
-<<<<<<< HEAD
 from fence.jwt.token import (
     generate_signed_access_token,
     generate_signed_refresh_token,
-)
-from fence.models import Client
-from fence.models import GoogleServiceAccount
-from fence.models import UserGoogleAccount
-from fence.models import UserGoogleAccountToProxyGroup
-from fence.models import UserRefreshToken
-from fence.sync.sync_users import UserSyncer
-from fence.utils import create_client, drop_client
-=======
-# local
-from fence.jwt.token import (
     issued_and_expiration_times,
 )
 from fence.models import (
@@ -61,7 +42,6 @@
 
 from fence.utils import create_client, drop_client
 from fence.sync.sync_users import UserSyncer
->>>>>>> 1cd2ec05
 
 logger = get_logger(__name__)
 
@@ -109,14 +89,7 @@
                 auth_id: phs000235
     '''
 
-<<<<<<< HEAD
-    if ((is_sync_from_dbgap_server or sync_from_local_csv_dir) and projects is None):
-        logger.error("=====project mapping needs to be provided!!!=======")
-        return
-    if ((is_sync_from_dbgap_server or sync_from_local_csv_dir) and not os.path.exists(projects)):
-=======
-    if projects is not None and os.path.exists(projects) is False:
->>>>>>> 1cd2ec05
+    if projects is not None and not os.path.exists(projects):
         logger.error("====={} is not found!!!=======".format(projects))
         return
     if sync_from_local_csv_dir and not os.path.exists(sync_from_local_csv_dir):
@@ -547,7 +520,6 @@
                     'missing required argument: ' + required_kwarg
                 )
 
-<<<<<<< HEAD
         # Set attributes on this object from the kwargs.
         for kwarg_name in self.all_kwargs:
             setattr(self, kwarg_name, kwargs[kwarg_name])
@@ -575,13 +547,7 @@
         with driver.session as current_session:
             user = (
                 current_session.query(User)
-                .filter_by(username=self.username)
-=======
-    driver = SQLAlchemyDriver(DB)
-    with driver.session as current_session:
-        user = (current_session.query(User)
-                .filter(func.lower(User.username) == username.lower())
->>>>>>> 1cd2ec05
+                .filter(func.lower(User.username) == self.username.lower())
                 .first()
             )
             if not user:
@@ -592,7 +558,6 @@
                 self.kid, self.private_key, user, self.expires_in, self.scopes
             )
 
-<<<<<<< HEAD
     def create_refresh_token(self):
         """
         Create a new refresh token and add its entry to the database.
@@ -604,27 +569,13 @@
         with driver.session as current_session:
             user = (
                 current_session.query(User)
-                .filter_by(username=self.username)
-=======
-
-def create_user_access_token(DB, BASE_URL, ROOT_DIR, kid, username, scopes, expires_in=3600):
-    kid, private_key = get_jwt_keypair(kid=kid, root_dir=ROOT_DIR)
-    if private_key is None:
-        print("=========Can not find the private key !!!!=============")
-        return None, None, None
-
-    driver = SQLAlchemyDriver(DB)
-    with driver.session as current_session:
-        user = (current_session.query(User)
-                .filter(func.lower(User.username) == username.lower())
->>>>>>> 1cd2ec05
+                .filter(func.lower(User.username) == self.username.lower())
                 .first()
             )
             if not user:
                 raise EnvironmentError(
                     'no user found with given username: ' + self.username
                 )
-<<<<<<< HEAD
             jwt_result = generate_signed_refresh_token(
                 self.kid, self.private_key, user, self.expires_in, self.scopes
             )
@@ -635,33 +586,6 @@
             ))
 
             return jwt_result
-=======
-        if not user:
-            print('=========user is not existed !!!=============')
-            return None, None, None
-
-        headers = {'kid': kid}
-        iat, exp = issued_and_expiration_times(expires_in)
-        jti = str(uuid.uuid4())
-        sub = str(user.id)
-        claims = {
-            'pur': 'access',
-            'aud': scopes.split(','),
-            'sub': sub,
-            'iss': BASE_URL,
-            'iat': iat,
-            'exp': exp,
-            'jti': jti,
-            'context': {
-                'user': {
-                    'name': user.username,
-                    'is_admin': user.is_admin,
-                    'projects': dict(user.project_access),
-                },
-            },
-        }
-
-        return jti, to_unicode(jwt.encode(claims, private_key, headers=headers, algorithm='RS256'), 'UTF-8'), claims
 
 
 def link_bucket_to_project(db, bucket_id, bucket_provider, project_auth_id):
@@ -907,5 +831,4 @@
             .format(group_email, google_bucket_name)
         )
 
-    return access_group
->>>>>>> 1cd2ec05
+    return access_group