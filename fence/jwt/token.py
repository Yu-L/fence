--- conflicted
+++ resolved
@@ -96,14 +96,11 @@
     """
     headers = {'kid': kid}
     iat, exp = issued_and_expiration_times(expires_in)
-<<<<<<< HEAD
     sub = str(user.id)
-=======
->>>>>>> 87fa646d
     jti = str(uuid.uuid4())
     claims = {
         'aud': ['refresh'],
-        'sub': str(user.id),
+        'sub': sub,
         'iss': flask.current_app.config.get('HOSTNAME'),
         'iat': iat,
         'exp': exp,
@@ -160,7 +157,7 @@
     jti = str(uuid.uuid4())
     claims = {
         'aud': scopes + ['access'],
-        'sub': str(user.id),
+        'sub': sub,
         'iss': flask.current_app.config.get('HOSTNAME'),
         'iat': iat,
         'exp': exp,
