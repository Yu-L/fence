--- conflicted
+++ resolved
@@ -100,13 +100,8 @@
     jti = str(uuid.uuid4())
     claims = {
         'aud': ['refresh'],
-<<<<<<< HEAD
-        'sub': sub,
-        'iss': flask.current_app.config.get('HOST_NAME'),
-=======
         'sub': str(user.id),
         'iss': flask.current_app.config.get('HOSTNAME'),
->>>>>>> 90a6319b
         'iat': iat,
         'exp': exp,
         'jti': jti,
@@ -162,13 +157,8 @@
     jti = str(uuid.uuid4())
     claims = {
         'aud': scopes + ['access'],
-<<<<<<< HEAD
-        'sub': sub,
-        'iss': flask.current_app.config.get('HOST_NAME'),
-=======
         'sub': str(user.id),
         'iss': flask.current_app.config.get('HOSTNAME'),
->>>>>>> 90a6319b
         'iat': iat,
         'exp': exp,
         'jti': jti,
