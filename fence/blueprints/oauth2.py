--- conflicted
+++ resolved
@@ -15,195 +15,12 @@
 """
 
 import flask
-<<<<<<< HEAD
 
 from fence.jwt import token, errors
 from fence.models import Client
 from fence.oidc.server import server
 from fence.user import get_current_user
-=======
-from flask_oauthlib.provider import OAuth2Provider
-from flask_sqlalchemy_session import current_session
 
-from datetime import datetime, timedelta
-from cdispyutils.log import get_logger
-from fence.data_model import models
-from fence.auth import get_current_user
-from fence.jwt.oauth_validator import OAuthValidator
-from fence.utils import hash_secret
-from fence.jwt import token, errors
-
-
-log = get_logger('fence')
-
-oauth = OAuth2Provider()
-
-
-@oauth.grantgetter
-def load_grant(client_id, code):
-    """
-    Load in a ``Grant`` model from the table for this client and authorization
-    code.
-    """
-    return (
-        current_session
-        .query(models.Grant)
-        .filter_by(client_id=client_id, code=code)
-        .first()
-    )
-
-
-@oauth.grantsetter
-def save_grant(client_id, code, request, *args, **kwargs):
-    """
-    Save a ``Grant`` to the table originating from the given request, using the
-    client id and code provided to initialize the grant as well as the scopes
-    from the request. The grant expires after a short timeout.
-    """
-    # decide the expires time yourself
-    expires = datetime.utcnow() + timedelta(seconds=100)
-    grant = models.Grant(
-        client_id=client_id,
-        code=code['code'],
-        redirect_uri=request.redirect_uri,
-        _scopes=' '.join(request.scopes),
-        user=get_current_user(),
-        expires=expires
-    )
-    current_session.add(grant)
-    current_session.commit()
-    return grant
-
-
-@oauth.clientgetter
-def load_client(client_id):
-    """
-    Look up a ``Client`` in the database.
-    """
-    return (
-        current_session
-        .query(models.Client)
-        .filter_by(client_id=client_id)
-        .first()
-    )
-
-
-@oauth.tokengetter
-def load_token(access_token=None, refresh_token=None):
-    return access_token or refresh_token
-
-
-@oauth.tokensetter
-def save_token(token_to_save, request, *args, **kwargs):
-    pass
-
-
-# Redefine the request validator used by the OAuth provider, using the
-# JWTValidator which redefines bearer and refresh token validation to use JWT.
-oauth._validator = OAuthValidator(
-    clientgetter=oauth._clientgetter,
-    tokengetter=oauth._tokengetter,
-    grantgetter=oauth._grantgetter,
-    usergetter=None,
-    tokensetter=oauth._tokensetter,
-    grantsetter=oauth._grantsetter,
-)
-
-
-def get_user(request):
-    grant = load_grant(request.body.get('client_id'), request.body.get('code'))
-    user = grant.user
-    return user
-
-
-def signed_access_token_generator(kid, private_key, **kwargs):
-    """
-    Return a function which takes in an oauthlib request and generates a signed
-    JWT access token. This function should be assigned as the access token
-    generator for the flask app:
-
-    .. code-block:: python
-
-        app.config['OAUTH2_PROVIDER_TOKEN_GENERATOR'] = (
-            signed_access_token_generator(private_key)
-        )
-
-    (This is the reason for the particular return type of this function.)
-
-    Args:
-        kid (str): key ID, name of the keypair used to sign/verify the token
-        private_key (str): the private key used to sign the token
-
-    Return:
-        Callable[[oauthlib.common.Request], str]
-    """
-    def generate_signed_access_token_from_request(request):
-        """
-        Args:
-            request (oauthlib.common.Request)
-
-        Return:
-            str: encoded JWT signed with ``private_key``
-        """
-        return token.generate_signed_access_token(kid, private_key, get_user(request),
-                                                  request.expires_in, request.scopes,
-                                                  client_id=request.body.get('client_id'))
-    return generate_signed_access_token_from_request
-
-
-def signed_refresh_token_generator(kid, private_key, **kwargs):
-    """
-    Return a function which takes in an oauthlib request and generates a signed
-    JWT refresh token. This function should be assigned as the refresh token
-    generator for the flask app:
-
-    .. code-block:: python
-
-        app.config['OAUTH2_PROVIDER_REFRESH_TOKEN_GENERATOR'] = (
-            signed_refresh_token_generator(private_key)
-        )
-
-    (This is the reason for the particular return type of this function.)
-
-    Args:
-        kid (str): key ID, name of the keypair used to sign/verify the token
-        private_key (str): the private key used to sign the token
-
-    Return:
-        Callable[[oauthlib.common.Request], str]
-    """
-    def generate_signed_refresh_token_from_request(request):
-        """
-        Args:
-            request (oauthlib.common.Request)
-
-        Return:
-            str: encoded JWT signed with ``private_key``
-        """
-        refresh_token, _ = token.generate_signed_refresh_token(kid, private_key, get_user(request),
-                                                                  request.expires_in, request.scopes,
-                                                                  client_id=request.body.get('client_id'))
-        return refresh_token
-    return generate_signed_refresh_token_from_request
-
-
-def init_oauth(app):
-    """
-    Initialize the OAuth provider on the given app, with
-    ``signed_access_token_generator`` and ``signed_refresh_token_generator``
-    (using the key ID and private first keypair) as the token generating
-    functions for the provider.
-    """
-    keypair = app.keypairs[0]
-    app.config['OAUTH2_PROVIDER_REFRESH_TOKEN_GENERATOR'] = (
-        signed_refresh_token_generator(keypair.kid, keypair.private_key)
-    )
-    app.config['OAUTH2_PROVIDER_TOKEN_GENERATOR'] = (
-        signed_access_token_generator(keypair.kid, keypair.private_key)
-    )
-    app.config['OAUTH2_PROVIDER_TOKEN_EXPIRES_IN'] = 3600
-    oauth.init_app(app)
->>>>>>> ac29e4a3
 
 
 blueprint = flask.Blueprint('oauth2', __name__)
