import flask
import requests

<<<<<<< HEAD
from fence.auth import (
    login_required,
    require_auth_header,
    validate_request,
    current_token,
)
from fence.blueprints.data.indexd import (
    BlankIndex,
    IndexedFile,
    get_signed_url_for_file,
)
=======
from fence.auth import login_required, require_auth_header
>>>>>>> f54fe453
from fence.errors import (
    NotFound,
    NotSupported,
    Unauthorized,
    UnavailableError,
    UserError,
)


blueprint = flask.Blueprint("data", __name__)


@blueprint.route("/<path:file_id>", methods=["DELETE"])
@require_auth_header(aud={"data"})
@login_required({"data"})
def delete_data_file(file_id):
    """
    Delete all the locations for a data file which was uploaded to bucket storage from
    indexd.

    If the data file is still at the first stage where it belongs to just the uploader
    (and isn't linked to a project), then the deleting user should match the uploader
    field on the record in indexd. Otherwise, the user must have delete permissions in
    the project.

    Args:
        file_id (str): GUID of file to delete
    """
    record = IndexedFile(file_id)

    # check auth: either this user must have uploaded the file (so `uploader` field on
    # the record is this user), or they have delete permissions for the project
    uploader = record.index_document.get("uploader")
    if uploader and current_token["context"]["user"]["name"] != uploader:
        raise Unauthorized("user is not uploader for file {}".format(file_id))
    elif not record.check_authorization("delete"):
        raise Unauthorized("no `delete` permission for file {}".format(file_id))

    record.delete_file_locations()
    IndexedFile(file_id).delete_files()
    return '', 204


@blueprint.route("/upload", methods=["POST"])
@require_auth_header(aud={"data"})
@login_required({"data"})
def upload_data_file():
    """
    Return a presigned URL for use with uploading a data file.

    See the documentation on the entire flow here for more info:

        https://github.com/uc-cdis/cdis-wiki/tree/master/dev/gen3/data_upload

    """
    # make new record in indexd, with just the `uploader` field (and a GUID)
    params = flask.request.get_json()
    if not params:
        raise UserError("wrong Content-Type; expected application/json")
    if "file_name" not in params:
        raise UserError("missing required argument `file_name`")
    blank_index = BlankIndex(file_name=params["file_name"])
    max_ttl = flask.current_app.config.get("MAX_PRESIGNED_URL_TTL", 3600)
    expires_in = min(params.get("expires_in", max_ttl), max_ttl)
    response = {
        "guid": blank_index.guid,
        "url": blank_index.make_signed_url(params["file_name"], expires_in=expires_in),
    }
    return flask.jsonify(response), 201


@blueprint.route("/upload/<path:file_id>", methods=["GET"])
def upload_file(file_id):
    """
    Get a presigned url to upload a file given by file_id.
    """
    result = get_signed_url_for_file("upload", file_id)
    return flask.jsonify(result)


@blueprint.route("/download/<path:file_id>", methods=["GET"])
def download_file(file_id):
    """
    Get a presigned url to download a file given by file_id.
    """
    result = get_signed_url_for_file("download", file_id)
    if not "redirect" in flask.request.args or not "url" in result:
        return flask.jsonify(result)
    return flask.redirect(result["url"])<|MERGE_RESOLUTION|>--- conflicted
+++ resolved
@@ -1,7 +1,6 @@
 import flask
 import requests
 
-<<<<<<< HEAD
 from fence.auth import (
     login_required,
     require_auth_header,
@@ -13,9 +12,6 @@
     IndexedFile,
     get_signed_url_for_file,
 )
-=======
-from fence.auth import login_required, require_auth_header
->>>>>>> f54fe453
 from fence.errors import (
     NotFound,
     NotSupported,
