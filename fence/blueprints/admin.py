"""
Blueprints for administation of the userdatamodel database and the storage
solutions. Operations here assume the underlying operations in the interface
will maintain coherence between both systems.
"""

<<<<<<< HEAD
=======
import functools

import flask
>>>>>>> df5c10b0
from flask import (
    request,
    jsonify,
    Blueprint,
    current_app,
)
from flask_sqlalchemy_session import current_session

from fence.auth import (
    login_required,
    admin_required,
)
from fence.resources import admin


blueprint = Blueprint('admin', __name__)


def admin_login_required(function):
    """Compose the login required and admin required decorators."""
    return login_required({'admin'})(admin_required(function))


<<<<<<< HEAD
=======
def debug_log(function):
    """Output debug information to the logger for a function call."""
    argument_names = list(function.func_code.co_varnames)

    @functools.wraps(function)
    def write_log(*args, **kwargs):
        argument_values = (
            '{} = {}'.format(arg, value)
            for arg, value in zip(argument_names, args) + kwargs.items()
        )
        msg = function.func_name + '\n\t' + '\n\t'.join(argument_values)
        flask.current_app.logger.debug(msg)
        return function(*args, **kwargs)

    return write_log


>>>>>>> df5c10b0
#### USERS ####


@blueprint.route('/user/<username>', methods=['GET'])
@admin_login_required
<<<<<<< HEAD
=======
@debug_log
>>>>>>> df5c10b0
def get_user(username):
    """
    Get the information of a user from our userdatamodel database

    Returns a json object
    """
<<<<<<< HEAD
    current_app.logger.debug("get_user:\n\tname:  {0}".format(
        username))
=======
>>>>>>> df5c10b0
    return jsonify(admin.get_user_info(current_session, username))


@blueprint.route('/user', methods=['GET'])
@admin_login_required
<<<<<<< HEAD
=======
@debug_log
>>>>>>> df5c10b0
def get_all_users():
    """
    Retrieve the information regarding the buckets created within a project.
    Returns a json object.
    """
<<<<<<< HEAD
    current_app.logger.debug("get_all_users")
=======
>>>>>>> df5c10b0
    return jsonify(admin.get_all_users(current_session))


@blueprint.route('/user', methods=['POST'])
@admin_login_required
<<<<<<< HEAD
=======
@debug_log
>>>>>>> df5c10b0
def create_user():
    """
    Create a user on the userdatamodel database

    Returns a json object
    """
    username = request.get_json().get('name', None)
    role = request.get_json().get('role', None)
    email = request.get_json().get('email', None)
<<<<<<< HEAD
    current_app.logger.debug(
        ("create_user:\n\tname: {0}\n\t"
        "role: {1}\n\temail: {2}").format(
            username, role, email))
=======
>>>>>>> df5c10b0
    return jsonify(admin.create_user(current_session, username, role, email))


@blueprint.route('/user/<username>', methods=['PUT'])
@admin_login_required
<<<<<<< HEAD
=======
@debug_log
>>>>>>> df5c10b0
def update_user(username):
    """
    Create a user on the userdatamodel database

    Returns a json object
    """
    name = request.get_json().get('name', None)
    role = request.get_json().get('role', None)
    email = request.get_json().get('email', None)
<<<<<<< HEAD
    current_app.logger.debug(
        ("update_user:\n\tname: {0}\n\t"
        "role: {1}\n\temail: {2}").format(
            username, role, email))
=======
>>>>>>> df5c10b0
    return jsonify(
        admin.update_user(current_session, username, role, email, name)
    )


@blueprint.route('/user/<username>', methods=['DELETE'])
@admin_login_required
<<<<<<< HEAD
=======
@debug_log
>>>>>>> df5c10b0
def delete_user(username):
    """
    Remove the user from the userdatamodel database and all associated storage
    solutions.

    Returns json object
    """
<<<<<<< HEAD
    current_app.logger.debug("delete_user:\n\tname:  {0}".format(
        username))
=======
>>>>>>> df5c10b0
    response = jsonify(admin.delete_user(current_session, username))
    return response

@blueprint.route('/user/<username>/groups', methods=['GET'])
@admin_login_required
<<<<<<< HEAD
=======
@debug_log
>>>>>>> df5c10b0
def get_user_groups(username):
    """
    Get the information of a user from our userdatamodel database.

    Returns a json object
    """
<<<<<<< HEAD
    current_app.logger.debug("get_user_groups:\n\tname:  {0}".format(
        username))
=======
>>>>>>> df5c10b0
    return jsonify(admin.get_user_groups(current_session, username))


@blueprint.route('/user/<username>/groups', methods=['PUT'])
@admin_login_required
<<<<<<< HEAD
=======
@debug_log
>>>>>>> df5c10b0
def add_user_to_groups(username):
    """
    Create a user to group relationship in the database

    Returns a json object
    """
    groups = request.get_json().get('groups', [])
<<<<<<< HEAD
    current_app.logger.debug("add_user_to_groups:\n\tname:  {0}\n\tgroups: {1}".format(
        username, str(groups)))
=======
>>>>>>> df5c10b0
    return jsonify(
        admin.add_user_to_groups(current_session, username, groups=groups)
    )


@blueprint.route('/user/<username>/groups', methods=['DELETE'])
@admin_login_required
<<<<<<< HEAD
=======
@debug_log
>>>>>>> df5c10b0
def remove_user_from_groups(username):
    """
    Create a user to group relationship in the database

    Returns a json object
    """
    groups = request.get_json().get('groups', [])
<<<<<<< HEAD
    current_app.logger.debug("remove_user_from_groups:\n\tname:  {0}\n\tgroups: {1}".format(
        username, str(groups)))
=======
>>>>>>> df5c10b0
    return jsonify(
        admin.remove_user_from_groups(current_session, username, groups=groups)
    )


@blueprint.route('/user/<username>/projects', methods=['DELETE'])
@admin_login_required
<<<<<<< HEAD
=======
@debug_log
>>>>>>> df5c10b0
def remove_user_from_projects(username):
    """
    Create a user to group relationship in the database

    Returns a json object
    """
    projects = request.get_json().get('projects', [])
<<<<<<< HEAD
    current_app.logger.debug("remove_user_from_projects:\n\tname:  {0}\n\projects: {1}".format(
        username, str(projects)))
=======
>>>>>>> df5c10b0
    return jsonify(
        admin.remove_user_from_projects(current_session, username, projects)
    )


@blueprint.route('/user/<username>/projects', methods=['PUT'])
@admin_login_required
<<<<<<< HEAD
=======
@debug_log
>>>>>>> df5c10b0
def add_user_to_projects(username):
    """
    Create a user to project relationship on the database and add the access to
    the the object store associated with it

    Returns a json object
    """
    projects = request.get_json().get('projects', [])
<<<<<<< HEAD
    current_app.logger.debug("add_user_from_projects:\n\tname:  {0}\n\projects: {1}".format(
        username, str(projects)))
=======
>>>>>>> df5c10b0
    return jsonify(
        admin.add_user_to_projects(
            current_session, username, projects=projects
        )
    )


#### PROJECTS ####


@blueprint.route('/projects/<projectname>', methods=['GET'])
@admin_login_required
<<<<<<< HEAD
=======
@debug_log
>>>>>>> df5c10b0
def get_project(projectname):
    """
    Get the information related to a project
    from the userdatamodel database
    Returns a json object
    """
<<<<<<< HEAD
    current_app.logger.debug("get_project")
=======
>>>>>>> df5c10b0
    return jsonify(admin.get_project_info(current_session, projectname))


@blueprint.route('/projects', methods=['GET'])
@admin_login_required
<<<<<<< HEAD
=======
@debug_log
>>>>>>> df5c10b0
def get_all_projects():
    """
    Get the information related to a project
    from the userdatamodel database
    Returns a json object
    """
<<<<<<< HEAD
    current_app.logger.debug("get_all_projects")
=======
>>>>>>> df5c10b0
    return jsonify(admin.get_all_projects(current_session))


@blueprint.route('/projects/<projectname>', methods=['POST'])
@admin_login_required
<<<<<<< HEAD
=======
@debug_log
>>>>>>> df5c10b0
def create_project(projectname):
    """
    Create a new project on the specified storage
    Returns a json object
    """
    auth_id = request.get_json().get('auth_id')
    storage_accesses = request.get_json().get('storage_accesses', [])
<<<<<<< HEAD
    current_app.logger.debug("create_project:\n\tname:  {0}\n\auth_id: {1}\n\tstorage_access: {2}".format(
        projectname, auth_id, str(storage_accesses)))
=======
>>>>>>> df5c10b0
    response = jsonify(
        admin.create_project(
            current_session,
            projectname,
            auth_id,
            storage_accesses
        )
    )
    return response


@blueprint.route('/projects/<projectname>', methods=['DELETE'])
@admin_login_required
<<<<<<< HEAD
=======
@debug_log
>>>>>>> df5c10b0
def delete_project(projectname):
    """
    Remove project. No Buckets should be associated with it.
    Returns a json object.
    """
<<<<<<< HEAD
    current_app.logger.debug("delete_project:\n\tname:  {0}".format(
        projectname))
=======
>>>>>>> df5c10b0
    response = jsonify(admin.delete_project(current_session, projectname))
    return response


@blueprint.route('/groups/<groupname>/projects', methods=['DELETE'])
@admin_login_required
<<<<<<< HEAD
=======
@debug_log
>>>>>>> df5c10b0
def remove_projects_from_group(groupname):
    """
    Create a user to group relationship in the database
    Returns a json object
    """
    projects = request.get_json().get('projects', [])
<<<<<<< HEAD
    current_app.logger.debug("delete_projects_from_group:\n\tgroup:  {0}".format(
        groupname))
=======
>>>>>>> df5c10b0
    return jsonify(
        admin.remove_projects_from_group(current_session,groupname, projects)
    )


@blueprint.route('/projects/<projectname>/groups', methods=['PUT'])
@admin_login_required
def add_project_to_groups(projectname):
    """
    Create a user to group relationship in the database
    Returns a json object
    """
    groups = request.get_json().get('groups', [])
    return jsonify(
        admin.add_project_to_groups(current_session, username, groups=groups)
    )


@blueprint.route('/projects/<projectname>/bucket/<bucketname>', methods=['POST'])
@admin_login_required
def create_bucket_in_project(projectname, bucketname):
    """
    Create a bucket in the selected project.
    Returns a json object.
    """
    providername = request.get_json().get('provider')
    response = jsonify(
        admin.create_bucket_on_project(
            current_session,
            projectname,
            bucketname,
            providername
        )
    )
    return response


@blueprint.route(
    '/projects/<projectname>/bucket/<bucketname>',
    methods=['DELETE']
)
@admin_login_required
def delete_bucket_from_project(projectname, bucketname):
    """
    Delete a bucket from the selected project, both
    in the userdatamodel database and in the storage client
    associated with that bucket.
    Returns a json object.
    """
    return jsonify(
        admin.delete_bucket_on_project(
            current_session, projectname, bucketname
        )
    )


@blueprint.route('/projects/<projectname>/bucket', methods=['GET'])
@admin_login_required
def list_buckets_from_project(projectname):
    """
    Retrieve the information regarding the buckets created within a project.

    Returns a json object.
    """
    response = jsonify(
        admin.list_buckets_on_project_by_name(current_session, projectname)
    )
    return response


#### GROUPS ####


@blueprint.route('/groups/<groupname>', methods=['GET'])
@admin_login_required
def get_group_info(groupname):
    """
    Retrieve the information regarding the
    buckets created within a project.
    Returns a json object.
    """
    return jsonify(admin.get_group_info(current_session, groupname))


@blueprint.route('/groups', methods=['GET'])
@admin_login_required
def get_all_groups():
    """
    Retrieve the information regarding the
    buckets created within a project.
    Returns a json object.
    """
    return jsonify(admin.get_all_groups(current_session))


@blueprint.route('/groups/<groupname>/users', methods=['GET'])
@admin_login_required
def get_group_users(groupname):
    """
    Retrieve the information regarding the
    buckets created within a project.
    Returns a json object.
    """
    return jsonify(admin.get_group_users(current_session, groupname))


@blueprint.route('/groups', methods=['POST'])
@admin_login_required
def create_group():
    """
    Retrieve the information regarding the
    buckets created within a project.
    Returns a json object.
    """
    groupname = request.get_json().get('name')
    description = request.get_json().get('description')
    grp = admin.create_group(current_session, groupname, description)
    if grp:
        response = admin.get_group_info(current_session, groupname)
    else:
        response = {'result': 'group creation failed'}
    response = jsonify(response)
    return response


@blueprint.route('/groups/<groupname>', methods=['PUT'])
@admin_login_required
def update_group(groupname):
    """
    Retrieve the information regarding the
    buckets created within a project.
    Returns a json object.
    """
    name = request.get_json().get('name', None)
    description = request.get_json().get('description', None)
    response = jsonify(admin.update_group(current_session, groupname, description, name))
    return response


@blueprint.route('/groups/<groupname>', methods=['DELETE'])
@admin_login_required
def delete_group(groupname):
    """
    Retrieve the information regarding the
    buckets created within a project.
    Returns a json object.
    """
    response = jsonify(admin.delete_group(current_session, groupname))
    return response


@blueprint.route('/groups/<groupname>/projects', methods=['PUT'])
@admin_login_required
def add_projects_to_group(groupname):
    """
    Create a user to group relationship in the database
    Returns a json object
    """
    projects = request.get_json().get('projects', [])
    response = jsonify(
        admin.add_projects_to_group(current_session, groupname, projects)
    )
    return response


@blueprint.route('/groups/<groupname>/projects', methods=['GET'])
@admin_login_required
def get_group_projects(groupname):
    """
    Create a user to group relationship in the database
    Returns a json object
    """
    values = admin.get_group_projects(current_session, groupname)
    return jsonify({"projects": values})


#### CLOUD PROVIDER ####


@blueprint.route('/cloud_provider/<providername>', methods=['GET'])
@admin_login_required
def get_cloud_provider(providername):
    """
    Retriev the information related to a cloud provider
    Returns a json object.
    """
    return jsonify(admin.get_provider(current_session, providername))


@blueprint.route('/cloud_provider/<providername>', methods=['POST'])
@admin_login_required
def create_cloud_provider(providername):
    """
    Create a cloud provider.
    Returns a json object
    """
    backend_name = request.get_json().get('backend')
    service_name = request.get_json().get('service')
    response = jsonify(
        admin.create_provider(
            current_session,
            providername,
            backend=backend_name,
            service=service_name
        )
    )
    return response


@blueprint.route('/cloud_provider/<providername>', methods=['DELETE'])
@admin_login_required
def delete_cloud_provider(providername):
    """
    Deletes a cloud provider from the userdatamodel
    All projects associated with it should be deassociated
    or removed.
    Returns a json object.
    """
    response = jsonify(admin.delete_provider(current_session, providername))
    return response<|MERGE_RESOLUTION|>--- conflicted
+++ resolved
@@ -4,12 +4,8 @@
 will maintain coherence between both systems.
 """
 
-<<<<<<< HEAD
-=======
 import functools
-
 import flask
->>>>>>> df5c10b0
 from flask import (
     request,
     jsonify,
@@ -33,8 +29,6 @@
     return login_required({'admin'})(admin_required(function))
 
 
-<<<<<<< HEAD
-=======
 def debug_log(function):
     """Output debug information to the logger for a function call."""
     argument_names = list(function.func_code.co_varnames)
@@ -52,54 +46,35 @@
     return write_log
 
 
->>>>>>> df5c10b0
 #### USERS ####
 
 
 @blueprint.route('/user/<username>', methods=['GET'])
 @admin_login_required
-<<<<<<< HEAD
-=======
-@debug_log
->>>>>>> df5c10b0
+@debug_log
 def get_user(username):
     """
     Get the information of a user from our userdatamodel database
 
     Returns a json object
     """
-<<<<<<< HEAD
-    current_app.logger.debug("get_user:\n\tname:  {0}".format(
-        username))
-=======
->>>>>>> df5c10b0
     return jsonify(admin.get_user_info(current_session, username))
 
 
 @blueprint.route('/user', methods=['GET'])
 @admin_login_required
-<<<<<<< HEAD
-=======
-@debug_log
->>>>>>> df5c10b0
+@debug_log
 def get_all_users():
     """
     Retrieve the information regarding the buckets created within a project.
     Returns a json object.
     """
-<<<<<<< HEAD
-    current_app.logger.debug("get_all_users")
-=======
->>>>>>> df5c10b0
     return jsonify(admin.get_all_users(current_session))
 
 
 @blueprint.route('/user', methods=['POST'])
 @admin_login_required
-<<<<<<< HEAD
-=======
-@debug_log
->>>>>>> df5c10b0
+@debug_log
 def create_user():
     """
     Create a user on the userdatamodel database
@@ -109,22 +84,12 @@
     username = request.get_json().get('name', None)
     role = request.get_json().get('role', None)
     email = request.get_json().get('email', None)
-<<<<<<< HEAD
-    current_app.logger.debug(
-        ("create_user:\n\tname: {0}\n\t"
-        "role: {1}\n\temail: {2}").format(
-            username, role, email))
-=======
->>>>>>> df5c10b0
     return jsonify(admin.create_user(current_session, username, role, email))
 
 
 @blueprint.route('/user/<username>', methods=['PUT'])
 @admin_login_required
-<<<<<<< HEAD
-=======
-@debug_log
->>>>>>> df5c10b0
+@debug_log
 def update_user(username):
     """
     Create a user on the userdatamodel database
@@ -134,13 +99,6 @@
     name = request.get_json().get('name', None)
     role = request.get_json().get('role', None)
     email = request.get_json().get('email', None)
-<<<<<<< HEAD
-    current_app.logger.debug(
-        ("update_user:\n\tname: {0}\n\t"
-        "role: {1}\n\temail: {2}").format(
-            username, role, email))
-=======
->>>>>>> df5c10b0
     return jsonify(
         admin.update_user(current_session, username, role, email, name)
     )
@@ -148,10 +106,7 @@
 
 @blueprint.route('/user/<username>', methods=['DELETE'])
 @admin_login_required
-<<<<<<< HEAD
-=======
-@debug_log
->>>>>>> df5c10b0
+@debug_log
 def delete_user(username):
     """
     Remove the user from the userdatamodel database and all associated storage
@@ -159,40 +114,24 @@
 
     Returns json object
     """
-<<<<<<< HEAD
-    current_app.logger.debug("delete_user:\n\tname:  {0}".format(
-        username))
-=======
->>>>>>> df5c10b0
     response = jsonify(admin.delete_user(current_session, username))
     return response
 
 @blueprint.route('/user/<username>/groups', methods=['GET'])
 @admin_login_required
-<<<<<<< HEAD
-=======
-@debug_log
->>>>>>> df5c10b0
+@debug_log
 def get_user_groups(username):
     """
     Get the information of a user from our userdatamodel database.
 
     Returns a json object
     """
-<<<<<<< HEAD
-    current_app.logger.debug("get_user_groups:\n\tname:  {0}".format(
-        username))
-=======
->>>>>>> df5c10b0
     return jsonify(admin.get_user_groups(current_session, username))
 
 
 @blueprint.route('/user/<username>/groups', methods=['PUT'])
 @admin_login_required
-<<<<<<< HEAD
-=======
-@debug_log
->>>>>>> df5c10b0
+@debug_log
 def add_user_to_groups(username):
     """
     Create a user to group relationship in the database
@@ -200,11 +139,6 @@
     Returns a json object
     """
     groups = request.get_json().get('groups', [])
-<<<<<<< HEAD
-    current_app.logger.debug("add_user_to_groups:\n\tname:  {0}\n\tgroups: {1}".format(
-        username, str(groups)))
-=======
->>>>>>> df5c10b0
     return jsonify(
         admin.add_user_to_groups(current_session, username, groups=groups)
     )
@@ -212,10 +146,7 @@
 
 @blueprint.route('/user/<username>/groups', methods=['DELETE'])
 @admin_login_required
-<<<<<<< HEAD
-=======
-@debug_log
->>>>>>> df5c10b0
+@debug_log
 def remove_user_from_groups(username):
     """
     Create a user to group relationship in the database
@@ -223,11 +154,6 @@
     Returns a json object
     """
     groups = request.get_json().get('groups', [])
-<<<<<<< HEAD
-    current_app.logger.debug("remove_user_from_groups:\n\tname:  {0}\n\tgroups: {1}".format(
-        username, str(groups)))
-=======
->>>>>>> df5c10b0
     return jsonify(
         admin.remove_user_from_groups(current_session, username, groups=groups)
     )
@@ -235,10 +161,7 @@
 
 @blueprint.route('/user/<username>/projects', methods=['DELETE'])
 @admin_login_required
-<<<<<<< HEAD
-=======
-@debug_log
->>>>>>> df5c10b0
+@debug_log
 def remove_user_from_projects(username):
     """
     Create a user to group relationship in the database
@@ -246,11 +169,6 @@
     Returns a json object
     """
     projects = request.get_json().get('projects', [])
-<<<<<<< HEAD
-    current_app.logger.debug("remove_user_from_projects:\n\tname:  {0}\n\projects: {1}".format(
-        username, str(projects)))
-=======
->>>>>>> df5c10b0
     return jsonify(
         admin.remove_user_from_projects(current_session, username, projects)
     )
@@ -258,10 +176,7 @@
 
 @blueprint.route('/user/<username>/projects', methods=['PUT'])
 @admin_login_required
-<<<<<<< HEAD
-=======
-@debug_log
->>>>>>> df5c10b0
+@debug_log
 def add_user_to_projects(username):
     """
     Create a user to project relationship on the database and add the access to
@@ -270,11 +185,6 @@
     Returns a json object
     """
     projects = request.get_json().get('projects', [])
-<<<<<<< HEAD
-    current_app.logger.debug("add_user_from_projects:\n\tname:  {0}\n\projects: {1}".format(
-        username, str(projects)))
-=======
->>>>>>> df5c10b0
     return jsonify(
         admin.add_user_to_projects(
             current_session, username, projects=projects
@@ -287,48 +197,31 @@
 
 @blueprint.route('/projects/<projectname>', methods=['GET'])
 @admin_login_required
-<<<<<<< HEAD
-=======
-@debug_log
->>>>>>> df5c10b0
+@debug_log
 def get_project(projectname):
     """
     Get the information related to a project
     from the userdatamodel database
     Returns a json object
     """
-<<<<<<< HEAD
-    current_app.logger.debug("get_project")
-=======
->>>>>>> df5c10b0
     return jsonify(admin.get_project_info(current_session, projectname))
 
 
 @blueprint.route('/projects', methods=['GET'])
 @admin_login_required
-<<<<<<< HEAD
-=======
-@debug_log
->>>>>>> df5c10b0
+@debug_log
 def get_all_projects():
     """
     Get the information related to a project
     from the userdatamodel database
     Returns a json object
     """
-<<<<<<< HEAD
-    current_app.logger.debug("get_all_projects")
-=======
->>>>>>> df5c10b0
     return jsonify(admin.get_all_projects(current_session))
 
 
 @blueprint.route('/projects/<projectname>', methods=['POST'])
 @admin_login_required
-<<<<<<< HEAD
-=======
-@debug_log
->>>>>>> df5c10b0
+@debug_log
 def create_project(projectname):
     """
     Create a new project on the specified storage
@@ -336,11 +229,6 @@
     """
     auth_id = request.get_json().get('auth_id')
     storage_accesses = request.get_json().get('storage_accesses', [])
-<<<<<<< HEAD
-    current_app.logger.debug("create_project:\n\tname:  {0}\n\auth_id: {1}\n\tstorage_access: {2}".format(
-        projectname, auth_id, str(storage_accesses)))
-=======
->>>>>>> df5c10b0
     response = jsonify(
         admin.create_project(
             current_session,
@@ -354,41 +242,25 @@
 
 @blueprint.route('/projects/<projectname>', methods=['DELETE'])
 @admin_login_required
-<<<<<<< HEAD
-=======
-@debug_log
->>>>>>> df5c10b0
+@debug_log
 def delete_project(projectname):
     """
     Remove project. No Buckets should be associated with it.
     Returns a json object.
     """
-<<<<<<< HEAD
-    current_app.logger.debug("delete_project:\n\tname:  {0}".format(
-        projectname))
-=======
->>>>>>> df5c10b0
     response = jsonify(admin.delete_project(current_session, projectname))
     return response
 
 
 @blueprint.route('/groups/<groupname>/projects', methods=['DELETE'])
 @admin_login_required
-<<<<<<< HEAD
-=======
-@debug_log
->>>>>>> df5c10b0
+@debug_log
 def remove_projects_from_group(groupname):
     """
     Create a user to group relationship in the database
     Returns a json object
     """
     projects = request.get_json().get('projects', [])
-<<<<<<< HEAD
-    current_app.logger.debug("delete_projects_from_group:\n\tgroup:  {0}".format(
-        groupname))
-=======
->>>>>>> df5c10b0
     return jsonify(
         admin.remove_projects_from_group(current_session,groupname, projects)
     )
