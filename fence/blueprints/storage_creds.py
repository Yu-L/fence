<<<<<<< HEAD
from cirrus import GoogleCloudManager
import flask
=======
import flask
import json

from fence.auth import login_required
from fence.data_model.models import GoogleServiceAccount
from fence.data_model.models import GoogleProxyGroup
from fence.data_model.models import UserRefreshToken
from fence.errors import NotSupported, UserError
from fence.jwt.token import USER_ALLOWED_SCOPES
from fence.resources.storage.cdis_jwt import create_refresh_token,\
    revoke_refresh_token, create_user_access_token

from flask import current_app as capp
from flask import g, request, jsonify
from ..resources.storage import get_endpoints_descriptions
from flask import abort
>>>>>>> ac29e4a3
from flask_sqlalchemy_session import current_session
import json

<<<<<<< HEAD
from fence.auth import login_required
from fence.errors import NotSupported, UserError
from fence.jwt.blacklist import blacklist_token
from fence.jwt.token import USER_ALLOWED_SCOPES
from fence.models import (
    GoogleServiceAccount,
    GoogleProxyGroup,
    UserRefreshToken,
)
from fence.resources.storage.cdis_jwt import (
    create_user_access_token,
    create_api_key,
)
from fence.resources.storage import get_endpoints_descriptions
=======
from cirrus import GoogleCloudManager
>>>>>>> ac29e4a3


blueprint = flask.Blueprint('credentials', __name__)

ALL_RESOURCES = {
    '/cdis': 'access to CDIS APIs',
    '/ceph': 'access to Ceph storage',
    '/cleversafe': 'access to cleversafe storage',
    '/aws-s3': 'access to AWS S3 storage',
    '/google': 'access to Google storage'
}


@blueprint.route('/', methods=['GET'])
@login_required({'credentials'})
def list_sources():
    """
    List different resources user can have credentials

    **Example:**
    .. code-block:: http

           GET /credentials/ HTTP/1.1
           Content-Type: application/json
           Accept: application/json

    .. code-block:: JavaScript

        {
            "/cdis": "access to CDIS APIs",
            "/ceph": "access to Ceph storage",
            "/cleversafe": "access to cleversafe storage",
            "/aws-s3", "access to AWS S3 storage"
            "/google", "access to Google Cloud storage"
        }
    """
    services = flask.current_app.config.get('STORAGES', [])
    return flask.jsonify(get_endpoints_descriptions(services, current_session))


@blueprint.route('/<provider>/', methods=['GET'])
@login_required({'credentials'})
def list_keypairs(provider):
    """
    List access keys for user

    **Example:**
    .. code-block:: http

           POST /credentials/apis/ HTTP/1.1
           Content-Type: application/json
           Accept: application/json


    google:
    Info from Google API /serviceAccounts/<account>/keys endpoint
    TODO: In the future we should probably add in our expiration time, when
          we start monitoring and deleting after x amount of time

    .. code-block:: JavaScript

        {
            "access_keys":
            [
                {
                    "keyAlgorithm": enum(ServiceAccountKeyAlgorithm),
                    "validBeforeTime": string,
                    "name": string,
                    "validAfterTime": string,
                },
                ...
            ]
        }

    other:

    .. code-block:: JavaScript
        cdis
        {
            "jtis":
            [
               {"jti": "e9d58890-99b0-44f0-88bd-3ebc370b1329", "exp": 12345678},
               {"jti": "e9d58890-99b0-44f0-88bd-3ebc370b132a", "exp": 17245678}
            ]
        }
        non-cdis
        {
            "access_keys":
            [
                {
                    "access_key": "8DGW9LyC0D4nByoWo6pp",
                }
            ]
        }

    """
    if provider == 'cdis':
<<<<<<< HEAD
        with flask.current_app.db.session as session:
            tokens = (
                session
                .query(UserRefreshToken)
                .filter_by(userid=flask.g.user.id)
                .order_by(UserRefreshToken.expires.desc())
                .all()
            )
=======
        with capp.db.session as session:
            tokens = session.query(UserRefreshToken) \
                .filter_by(userid=g.user.id).order_by(UserRefreshToken.expires.desc())\
                .all()
>>>>>>> ac29e4a3
            result = {
                'jtis':
                    [{'jti': item.jti, 'exp': item.expires} for item in tokens]}
    elif provider == 'google':
        with GoogleCloudManager() as g_cloud_manager:
            service_account = _get_google_service_account_for_client(g_cloud_manager)

            if service_account:
                keys = g_cloud_manager.get_service_account_keys_info(service_account.google_unique_id)
                result = {'access_keys': keys}
            else:
                result = {'access_keys': []}
    else:
        result = (
            flask.current_app
            .storage_manager
            .list_keypairs(provider, flask.g.user)
        )
        keys = {
            'access_keys':
                [{'access_key': item['access_key']} for item in result]}
        result = keys
    return flask.jsonify(result)


@blueprint.route('/<provider>/', methods=['POST'])
@login_required({'credentials'})
def create_keypairs(provider):
    """
    Generate a keypair for user

    :query expires_in: expiration time in seconds, default and max is 30 days

    **Example:**
    .. code-block:: http

           POST /credentials/cdis/?expires_in=3600 HTTP/1.1
           Content-Type: application/json
           Accept: application/json

    cdis:

    .. code-block:: JavaScript

        {
            "key_id": result,
            "api_key": result
        }

    google:
    (JSON key in Google Credentials File format)

    .. code-block:: JavaScript

        {
            "type": "service_account",
            "project_id": "project-id",
            "private_key_id": "some_number",
            "private_key": "-----BEGIN PRIVATE KEY-----\n....
            =\n-----END PRIVATE KEY-----\n",
            "client_email": "<api-name>api@project-id.iam.gserviceaccount.com",
            "client_id": "...",
            "auth_uri": "https://accounts.google.com/o/oauth2/auth",
            "token_uri": "https://accounts.google.com/o/oauth2/token",
            "auth_provider_x509_cert_url": "https://www.googleapis.com/oauth2/v1/certs",
            "client_x509_cert_url": "https://www.googleapis.com/...<api-name>api%40project-id.iam.gserviceaccount.com"
        }

    other:

    .. code-block:: JavaScript

        {
            "access_key": "8DGW9LyC0D4nByoWo6pp",
            "secret_key": "1lnkGScEH8Vr4EC6QnoqLK1PqRWPNqIBJkH6Vpgx"
        }
    """
    client_id = getattr(flask.g, 'client_id', None)
    if provider == 'cdis':
        # requestor is user if client_id is not set
        if client_id is None:
<<<<<<< HEAD
            client_id = str(flask.g.user.id)
        content_type = flask.request.headers.get('Content-Type')
        default_scope = ['fence']
        if content_type == 'application/x-www-form-urlencoded':
            scope = flask.request.form.getlist('scope')
        else:
            try:
                scope = (
                    json.loads(flask.request.data)
                    .get('scope', default_scope)
                )
            except ValueError:
                scope = default_scope
        if not isinstance(scope, list):
            scope = scope.split(',')
        for s in scope:
            if s not in USER_ALLOWED_SCOPES:
                raise NotSupported('Scope {} is not supported'.format(s))
        expires_in = min(
            int(flask.request.args.get('expires_in', 2592000)),
            2592000
        )
        api_key, claims = create_api_key(
            flask.g.user, flask.current_app.keypairs[0], expires_in, scope,
            client_id
        )
        return flask.jsonify(dict(key_id=claims['jti'], api_key=api_key))
=======
            client_id = str(g.user.id)
        if flask.request.headers.get('Content-Type') == 'application/x-www-form-urlencoded':
            scopes = request.form.getlist("scope")
        else:
            try:
                scopes = json.loads(request.data).get("scope") or []
            except ValueError:
                scopes = []
        if not isinstance(scopes, list):
            scopes = scopes.split(',')
        for scope in scopes:
            if scope not in USER_ALLOWED_SCOPES:
                raise NotSupported('Scope {} is not supported'.format(scope))
        expires_in = min(int(request.args.get('expires_in', 2592000)), 2592000)
        token, jti = create_refresh_token(
            g.user, capp.keypairs[0],
            expires_in,
            scopes, client_id
        )
        return jsonify(dict(key_id=jti, api_key=token))
>>>>>>> ac29e4a3
    elif provider == 'google':
        with GoogleCloudManager() as g_cloud:
            key = _get_google_access_key(g_cloud)
        return flask.jsonify(key)
    else:
        return flask.jsonify(flask.current_app.storage_manager.create_keypair(
            provider, flask.g.user
        ))


@blueprint.route('/cdis/access_token', methods=['POST'])
def create_access_token_api():
<<<<<<< HEAD
    """
=======
    '''
>>>>>>> ac29e4a3
    Generate an access_token for user

    :query expires_in: expiration time in seconds, default to 3600, max is 3600

    **Example:**
    .. code-block:: http

           POST /hmac/ HTTP/1.1
           Content-Type: application/json
           Accept: application/json


    .. code-block:: JavaScript

        {
            "token" "token_value"
        }
<<<<<<< HEAD
    """
    if flask.request.headers.get('Content-Type') == 'application/x-www-form-urlencoded':
        api_key = flask.request.form.get('api_key')
    else:
        try:
            api_key = json.loads(flask.request.data).get('api_key')
        except ValueError:
            api_key = None
    if not api_key:
        raise UserError('Please provide an api_key in payload')
    expires_in = min(int(flask.request.args.get('expires_in', 3600)), 3600)
    result = create_user_access_token(
        flask.current_app.keypairs[0], api_key, expires_in
    )
    return flask.jsonify(dict(access_token=result))
=======
    '''
    if flask.request.headers.get('Content-Type') == 'application/x-www-form-urlencoded':
        api_key = request.form.get("api_key")
    else:
        try:
            api_key = json.loads(request.data).get("api_key")
        except ValueError:
            api_key = None
    if not api_key:
        raise UserError("Please provide an api_key in payload")
    expires_in = min(int(request.args.get('expires_in', 3600)), 3600)
    result = create_user_access_token(
        capp.keypairs[0], api_key, expires_in)
    return jsonify(dict(access_token=result))
>>>>>>> ac29e4a3


@blueprint.route('/<provider>/<access_key>', methods=['DELETE'])
@login_required({'credentials'})
def delete_keypair(provider, access_key):
    """
    .. http:get: /<provider>/(string: access_key)
    Delete a keypair for user

    :param access_key: existing access key belongs to this user

    For Google:
        The access_key can be constructed from
        data in the response from creating the key.

        access_key should be a string:
        `projects/{PROJECT_ID}/serviceAccounts/{ACCOUNT}/keys/{KEY}`
        which can be constructed with the information from POST/PUT `credentials/google`
        Use `project_id` for {PROJECT_ID},
            `client_email` for {ACCOUNT},
            `private_key_id` for {KEY}

    :statuscode 201 Success
    :statuscode 403 Forbidden to delete access key
    :statuscode 404 Access key doesn't exist

    """
    if provider == 'cdis':
<<<<<<< HEAD
        jti = access_key
        with flask.current_app.db.session as session:
            api_key = (
                session
                .query(UserRefreshToken)
                .filter_by(jti=jti)
                .first()
            )
        if not api_key:
            flask.abort(400, 'token not found with JTI {}'.format(jti))
        blacklist_token(jti, api_key.expires)
=======
        params = json.loads(request.data)
        exp = params.get('exp')
        if exp is None:
            abort(400, 'No expires time passed')
        status = revoke_refresh_token(access_key, exp)
>>>>>>> ac29e4a3
    elif provider == 'google':
        with GoogleCloudManager() as g_cloud:
            service_account = _get_google_service_account_for_client(g_cloud)

            if service_account:
                keys_for_account = (
                    g_cloud.get_service_account_keys_info(service_account.google_unique_id)
                )

                # Only delete the requested key if is owned by current client's SA
                if access_key in [key['name'].split('/')[-1] for key in keys_for_account]:
                    g_cloud.delete_service_account_key(service_account.google_unique_id,
                                                       access_key)
                else:
                    flask.abort(400, 'Could not delete key ' + access_key + '. Not found for current user.')
            else:
                flask.abort(400, 'Could not find service account for current user.')
    else:
        flask.current_app.storage_manager.delete_keypair(provider, flask.g.user, access_key)

    return '', 204


def _get_google_access_key(g_cloud_manager):
    """
    Return an access key for current user and client.

    Args:
        g_cloud_manager (cirrus.GoogleCloudManager): instance of
        cloud manager to use

    Returns:

        JSON key in Google Credentials File format:

        .. code-block:: JavaScript

            {
                "type": "service_account",
                "project_id": "project-id",
                "private_key_id": "some_number",
                "private_key": "-----BEGIN PRIVATE KEY-----\n....
                =\n-----END PRIVATE KEY-----\n",
                "client_email": "<api-name>api@project-id.iam.gserviceaccount.com",
                "client_id": "...",
                "auth_uri": "https://accounts.google.com/o/oauth2/auth",
                "token_uri": "https://accounts.google.com/o/oauth2/token",
                "auth_provider_x509_cert_url": "https://www.googleapis.com/oauth2/v1/certs",
                "client_x509_cert_url": "https://www.googleapis.com/...<api-name>api%40project-id.iam.gserviceaccount.com"
            }
    """
    service_account = _get_google_service_account_for_client(g_cloud_manager)

    if not service_account:
        service_account = _create_google_service_account_for_client(g_cloud_manager)

    key = g_cloud_manager.get_access_key(service_account.google_unique_id)
    return key


def _get_google_service_account_for_client(g_cloud_manager):
    """
    Return the service account (from Fence db) for current client.

    Get the service account that is associated with the current client
    for this user. There will be a single service account per client.

    NOTE: The user themselves will also have a single service account
          which will be used when "client_id" is their user.id

    Args:
        g_cloud_manager (cirrus.GoogleCloudManager): instance of
        cloud manager to use

    Returns:
        fence.models.GoogleServiceAccount: Client's service account
    """
    client_id = getattr(flask.g, 'client_id', None)
    service_account = (
        current_session
        .query(GoogleServiceAccount)
        .filter_by(client_id=client_id,
                   user_id=flask.g.user.id)
        .first()
    )

    return service_account


def _create_google_service_account_for_client(g_cloud_manager):
    """
    Create a Google Service account for the current client and user.

    Args:
        g_cloud_manager (cirrus.GoogleCloudManager): instance of
        cloud manager to use

    Returns:
        fence.models.GoogleServiceAccount: New service account
    """
    # create service account, add to db
    proxy_group = (
        current_session
        .query(GoogleProxyGroup)
        .filter_by(user_id=flask.g.user.id)
        .first()
    )

    if proxy_group:
        client_id = getattr(flask.g, 'client_id', None)
        new_service_account = (
            g_cloud_manager.create_service_account_for_proxy_group(proxy_group.id,
                                                                   account_id=client_id)
        )

        service_account = GoogleServiceAccount(
            google_unique_id=new_service_account['uniqueId'],
            client_id=client_id,
            user_id=flask.g.user.id,
            email=new_service_account['email']
        )
        current_session.add(service_account)
        current_session.commit()
    else:
        # TODO Should we create a group here if one doesn't exist for some reason?
        # These groups *should* get created during dpbap sync
        flask.abort(404, 'Could not find Google proxy group for current user.')

    return service_account<|MERGE_RESOLUTION|>--- conflicted
+++ resolved
@@ -1,28 +1,9 @@
-<<<<<<< HEAD
+import json
+
 from cirrus import GoogleCloudManager
+from flask_sqlalchemy_session import current_session
 import flask
-=======
-import flask
-import json
-
-from fence.auth import login_required
-from fence.data_model.models import GoogleServiceAccount
-from fence.data_model.models import GoogleProxyGroup
-from fence.data_model.models import UserRefreshToken
-from fence.errors import NotSupported, UserError
-from fence.jwt.token import USER_ALLOWED_SCOPES
-from fence.resources.storage.cdis_jwt import create_refresh_token,\
-    revoke_refresh_token, create_user_access_token
-
-from flask import current_app as capp
-from flask import g, request, jsonify
-from ..resources.storage import get_endpoints_descriptions
-from flask import abort
->>>>>>> ac29e4a3
-from flask_sqlalchemy_session import current_session
-import json
-
-<<<<<<< HEAD
+
 from fence.auth import login_required
 from fence.errors import NotSupported, UserError
 from fence.jwt.blacklist import blacklist_token
@@ -37,9 +18,6 @@
     create_api_key,
 )
 from fence.resources.storage import get_endpoints_descriptions
-=======
-from cirrus import GoogleCloudManager
->>>>>>> ac29e4a3
 
 
 blueprint = flask.Blueprint('credentials', __name__)
@@ -137,7 +115,6 @@
 
     """
     if provider == 'cdis':
-<<<<<<< HEAD
         with flask.current_app.db.session as session:
             tokens = (
                 session
@@ -146,12 +123,6 @@
                 .order_by(UserRefreshToken.expires.desc())
                 .all()
             )
-=======
-        with capp.db.session as session:
-            tokens = session.query(UserRefreshToken) \
-                .filter_by(userid=g.user.id).order_by(UserRefreshToken.expires.desc())\
-                .all()
->>>>>>> ac29e4a3
             result = {
                 'jtis':
                     [{'jti': item.jti, 'exp': item.expires} for item in tokens]}
@@ -233,10 +204,9 @@
     if provider == 'cdis':
         # requestor is user if client_id is not set
         if client_id is None:
-<<<<<<< HEAD
             client_id = str(flask.g.user.id)
+        default_scope = ['fence']
         content_type = flask.request.headers.get('Content-Type')
-        default_scope = ['fence']
         if content_type == 'application/x-www-form-urlencoded':
             scope = flask.request.form.getlist('scope')
         else:
@@ -261,28 +231,6 @@
             client_id
         )
         return flask.jsonify(dict(key_id=claims['jti'], api_key=api_key))
-=======
-            client_id = str(g.user.id)
-        if flask.request.headers.get('Content-Type') == 'application/x-www-form-urlencoded':
-            scopes = request.form.getlist("scope")
-        else:
-            try:
-                scopes = json.loads(request.data).get("scope") or []
-            except ValueError:
-                scopes = []
-        if not isinstance(scopes, list):
-            scopes = scopes.split(',')
-        for scope in scopes:
-            if scope not in USER_ALLOWED_SCOPES:
-                raise NotSupported('Scope {} is not supported'.format(scope))
-        expires_in = min(int(request.args.get('expires_in', 2592000)), 2592000)
-        token, jti = create_refresh_token(
-            g.user, capp.keypairs[0],
-            expires_in,
-            scopes, client_id
-        )
-        return jsonify(dict(key_id=jti, api_key=token))
->>>>>>> ac29e4a3
     elif provider == 'google':
         with GoogleCloudManager() as g_cloud:
             key = _get_google_access_key(g_cloud)
@@ -295,11 +243,7 @@
 
 @blueprint.route('/cdis/access_token', methods=['POST'])
 def create_access_token_api():
-<<<<<<< HEAD
-    """
-=======
-    '''
->>>>>>> ac29e4a3
+    """
     Generate an access_token for user
 
     :query expires_in: expiration time in seconds, default to 3600, max is 3600
@@ -317,7 +261,6 @@
         {
             "token" "token_value"
         }
-<<<<<<< HEAD
     """
     if flask.request.headers.get('Content-Type') == 'application/x-www-form-urlencoded':
         api_key = flask.request.form.get('api_key')
@@ -333,22 +276,6 @@
         flask.current_app.keypairs[0], api_key, expires_in
     )
     return flask.jsonify(dict(access_token=result))
-=======
-    '''
-    if flask.request.headers.get('Content-Type') == 'application/x-www-form-urlencoded':
-        api_key = request.form.get("api_key")
-    else:
-        try:
-            api_key = json.loads(request.data).get("api_key")
-        except ValueError:
-            api_key = None
-    if not api_key:
-        raise UserError("Please provide an api_key in payload")
-    expires_in = min(int(request.args.get('expires_in', 3600)), 3600)
-    result = create_user_access_token(
-        capp.keypairs[0], api_key, expires_in)
-    return jsonify(dict(access_token=result))
->>>>>>> ac29e4a3
 
 
 @blueprint.route('/<provider>/<access_key>', methods=['DELETE'])
@@ -377,7 +304,6 @@
 
     """
     if provider == 'cdis':
-<<<<<<< HEAD
         jti = access_key
         with flask.current_app.db.session as session:
             api_key = (
@@ -389,13 +315,6 @@
         if not api_key:
             flask.abort(400, 'token not found with JTI {}'.format(jti))
         blacklist_token(jti, api_key.expires)
-=======
-        params = json.loads(request.data)
-        exp = params.get('exp')
-        if exp is None:
-            abort(400, 'No expires time passed')
-        status = revoke_refresh_token(access_key, exp)
->>>>>>> ac29e4a3
     elif provider == 'google':
         with GoogleCloudManager() as g_cloud:
             service_account = _get_google_service_account_for_client(g_cloud)
