--- conflicted
+++ resolved
@@ -4,16 +4,12 @@
 import flask
 from flask import current_app as capp
 from flask import g, request, jsonify
-<<<<<<< HEAD
 from flask import abort
 from flask_sqlalchemy_session import current_session
 
 from cirrus import GoogleCloudManager
-=======
-from flask_sqlalchemy_session import current_session
-
 from ..resources.storage import get_endpoints_descriptions
->>>>>>> feedd8c4
+
 from fence.resources.storage.cdis_jwt import create_refresh_token,\
     revoke_refresh_token, create_access_token
 
@@ -80,10 +76,7 @@
         }
 
     '''
-<<<<<<< HEAD
-    if backend == 'cdis':
-        result = cdis_list_keypairs(g.user, current_session)
-    elif backend == 'google':
+    if provider == 'google':
         with GoogleCloudManager() as g_cloud_manager:
             service_account = _get_google_service_account_for_client(g_cloud_manager)
 
@@ -91,19 +84,16 @@
                 result = g_cloud_manager.get_service_account_keys_info(service_account.google_unique_id)
             else:
                 result = {}
-    else:
-        result = capp.storage_manager.list_keypairs(backend, g.user)
-
-    return jsonify(dict(access_keys=result))
-=======
-    if provider != 'cdis':
+    elif provider != cdis:
         result = capp.storage_manager.list_keypairs(provider, g.user)
         keys = {
             'access_keys':
             [{'access_key': item['access_key']} for item in result]}
-        return jsonify(keys)
-    return jsonify({'error': 'not supported'})
->>>>>>> feedd8c4
+        result = jsonify(keys)
+    else:
+        result = jsonify({'error': 'not supported'})
+
+    return result
 
 
 @blueprint.route('/<provider>/', methods=['POST'])
@@ -147,15 +137,7 @@
             "secret_key": "1lnkGScEH8Vr4EC6QnoqLK1PqRWPNqIBJkH6Vpgx"
         }
     '''
-<<<<<<< HEAD
     client_id = getattr(g, "client_id", None)
-    if backend == 'cdis':
-        result = create_refresh_token(
-            g.user, capp.keypairs[0],
-            request.args.get('expire', 2592000),
-            request.args.get('scope', []),
-            client_id
-=======
     if provider == 'cdis':
         scopes = request.args.get('scopes', [])
         if not isinstance(scopes, list):
@@ -163,11 +145,10 @@
         result = create_refresh_token(
             g.user, capp.keypairs[0],
             request.args.get('expire', 2592000),
-            scopes
->>>>>>> feedd8c4
+            scopes, client_id
         )
         return jsonify(dict(token=result))
-    elif backend == 'google':
+    elif provider == 'google':
         with GoogleCloudManager() as g_cloud:
             key = _get_google_access_key(g_cloud)
         return jsonify(key)
@@ -215,28 +196,19 @@
             "secret_key": "1lnkGScEH8Vr4EC6QnoqLK1PqRWPNqIBJkH6Vpgx"
         }
     '''
-<<<<<<< HEAD
     client_id = getattr(g, "client_id", None)
-    if backend == 'cdis':
-=======
     if provider == 'cdis':
         scopes = request.args.get('scopes', [])
         if not isinstance(scopes, list):
             scopes = scopes.split(',')
->>>>>>> feedd8c4
         result = create_access_token(
             g.user, capp.keypairs[0],
             request.form['refresh_token'],
             request.args.get('expire', 2592000),
-<<<<<<< HEAD
-            request.args.get('scope', []),
-            client_id
-=======
-            scopes
->>>>>>> feedd8c4
+            scopes, client_id
         )
         return jsonify(dict(access_token=result))
-    elif backend == 'google':
+    elif provider == 'google':
         with GoogleCloudManager() as g_cloud:
             key = _get_google_access_key(g_cloud)
         return jsonify(key)
@@ -248,13 +220,8 @@
 @login_required({'credentials'})
 def delete_keypair(provider, access_key):
     '''
-<<<<<<< HEAD
-    .. http:get: /hmac/(string: access_key)
-    Revoke a credential for user
-=======
     .. http:get: /<provider>/(string: access_key)
     Delete a keypair for user
->>>>>>> feedd8c4
 
     :param access_key: existing access key belongs to this user
 
@@ -274,10 +241,9 @@
     :statuscode 404 Access key doesn't exist
 
     '''
-<<<<<<< HEAD
-    if backend == 'cdis':
+    if provider == 'cdis':
         status = revoke_refresh_token(access_key)
-    elif backend == 'google':
+    elif provider == 'google':
         with GoogleCloudManager() as g_cloud:
             service_account = _get_google_service_account_for_client(g_cloud)
 
@@ -296,7 +262,7 @@
             else:
                 abort(404, "Could not find service account for current user.")
     else:
-        capp.storage_manager.delete_keypair(backend, g.user, access_key)
+        capp.storage_manager.delete_keypair(provider, g.user, access_key)
         status = '', 200
 
     return status
@@ -405,11 +371,4 @@
         # These groups *should* get created during dpbap sync
         abort(404, "Could not find Google proxy group for current user.")
 
-    return service_account
-=======
-    if provider == 'cdis':
-        return revoke_refresh_token(access_key)
-    else:
-        capp.storage_manager.delete_keypair(provider, g.user, access_key)
-    return '', 201
->>>>>>> feedd8c4
+    return service_account