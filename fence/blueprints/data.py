import re

import flask
import requests
import time
from urlparse import urlparse

import cirrus
from fence.auth import login_required
from fence.auth import set_current_token
from fence.auth import validate_request
from fence.auth import current_token
from cdispyutils.hmac4 import generate_aws_presigned_url
from cdispyutils.config import get_value

from fence.resources.google.utils import (
    get_or_create_primary_service_account_key,
    create_primary_service_account_key
)
from fence.errors import UnavailableError
from fence.errors import NotFound
from fence.errors import Unauthorized
from fence.errors import NotSupported
from fence.errors import InternalError

ACTION_DICT = {
    's3': {
        'upload': 'PUT',
        'download': 'GET'
    },
    'gs': {
        'upload': 'PUT',
        'download': 'GET'
    },
}

SUPPORTED_PROTOCOLS = ['s3', 'http', 'ftp', 'https', 'gs']
SUPPORTED_ACTIONS = ['upload', 'download']


blueprint = flask.Blueprint('data', __name__)


@blueprint.route('/download/<file_id>', methods=['GET'])
def download_file(file_id):
    '''
    Get a presigned url to download a file given by file_id.
    '''
    result = get_signed_url_for_file('download', file_id)
    if not 'redirect' in flask.request.args or not 'url' in result:
        return flask.jsonify(result)
    else:
        return flask.redirect(result['url'])


@blueprint.route('/upload/<file_id>', methods=['GET'])
def upload_file(file_id):
    '''
    Get a presigned url to upload a file given by file_id.
    '''
    result = get_signed_url_for_file('upload', file_id)
    return flask.jsonify(result)


def get_signed_url_for_file(action, file_id):
    requested_protocol = flask.request.args.get('protocol', None)
    max_ttl = flask.current_app.config.get('MAX_PRESIGNED_URL_TTL', 3600)
    expires_in = min(
        int(flask.request.args.get('expires_in', max_ttl)), max_ttl)

    indexed_file = IndexedFile(file_id)
    signed_url = indexed_file.get_signed_url(
        requested_protocol, action, expires_in)

    return {'url': signed_url}


class IndexedFile(object):
    """
    A file from the index service that will contain information about
    access and where the physical file lives (could be multiple urls).
    """

    def __init__(self, file_id):
        self.file_id = file_id
        self.index_document = self._get_index_document()
        self.metadata = self.index_document.get('metadata', {})
        self.set_acls = self._get_acls()
        self.indexed_file_locations = (
            self._get_indexed_file_locations(
                self.index_document.get('urls', []))
        )
        self.public = check_public(self.set_acls)

    def get_signed_url(self, protocol, action, expires_in):
        if not self.public and not self.check_authorization(action):
            raise Unauthorized("You don't have access permission on this file")

        if action is not None and action not in SUPPORTED_ACTIONS:
            raise NotSupported(
                "action {} is not supported".format(action))

        return self._get_signed_url(protocol, action, expires_in)

    def _get_signed_url(self, protocol, action, expires_in):
        signed_url = None

        if protocol:
            for file_location in self.indexed_file_locations:
                # allow file location to be https, even if they specific http
                if ((file_location.protocol == protocol)
                        or (protocol == 'http' and file_location.protocol == 'https')):
                    signed_url = file_location.get_signed_url(
                        action, expires_in, public_data=self.public)

        # no protocol specified, return first location as signed url
        elif len(self.indexed_file_locations) > 0:
            signed_url = self.indexed_file_locations[0].get_signed_url(
                action, expires_in, public_data=self.public)
        else:
            # will get caught below when signed_url is still None
            pass

        if not signed_url:
            raise NotFound(
                'File {} does not have a location with specified '
                'protocol {}.'.format(self.file_id, protocol))

        return signed_url

    def _get_index_document(self):
        indexd_server = (
                flask.current_app.config.get('INDEXD') or
                flask.current_app.config['BASE_URL'] + '/index')
        url = indexd_server + '/index/'
        try:
            res = requests.get(url + self.file_id)
        except Exception as e:
            flask.current_app.logger.error(
                "failed to reach indexd at {0}: {1}"
                .format(url + self.file_id, e))
            raise UnavailableError(
                "Fail to reach id service to find data location")
        if res.status_code == 200:
            try:
                json_response = res.json()
                if 'urls' not in json_response:
                    flask.current_app.logger.error(
                        'URLs are not included in response from '
                        'indexd: {}'.format(url + self.file_id)
                    )
                    raise InternalError('URLs and metadata not found')
                return res.json()
            except Exception as e:
                flask.current_app.logger.error(
                    'indexd response missing JSON field {}'
                    .format(url + self.file_id))
                raise InternalError('internal error from indexd: {}'.format(e))
        elif res.status_code == 404:
            flask.current_app.logger.error(
                'Not Found. indexd could not find {}'
                '\nIndexd\'s response: {}'
                .format(url + self.file_id, res.text))
            raise NotFound("Can't find a location for the data")
        else:
            raise UnavailableError(res.text)

    def _get_acls(self):
        if 'acl' in self.index_document:
            set_acls = set(self.index_document['acl'])
        elif 'acls' in self.metadata:
            set_acls = set(self.metadata['acls'].split(','))
        else:
            raise Unauthorized("This file is not accessible")

        return set_acls

    @staticmethod
    def _get_indexed_file_locations(urls):
        indexed_file_locations = []
        for url in urls:
            new_location = IndexedFileLocationFactory.create(url)
            indexed_file_locations.append(new_location)
        return indexed_file_locations

    @login_required({'data'})
    def check_authorization(self, action):
        if flask.g.token is None:
            given_acls = set(filter_auth_ids(
                action, flask.g.user.project_access))
        else:
            given_acls = set(filter_auth_ids(
                action, flask.g.token['context']['user']['projects']))
        return len(self.set_acls & given_acls) > 0


class IndexedFileLocationFactory(object):
    """
    Responsible for the creation of IndexedFileLocation objects based on
    the protocol for the given url.

    This will determine where the object lives based on the protocol in url
    (e.g. s3 or gs) and create the necessary sub-class that will handle actions
    like signing urls for that location.
    """

    @staticmethod
    def create(url):
        location = urlparse(url)
        protocol = location.scheme
        if (protocol is not None) and (protocol not in SUPPORTED_PROTOCOLS):
            raise NotSupported(
                'The specified protocol {} is not supported'
                .format(protocol))

        if protocol == 's3':
            return S3IndexedFileLocation(url)
        elif protocol == 'gs':
            return GoogleStorageIndexedFileLocation(url)
        else:
            return IndexedFileLocation(url)


class IndexedFileLocation(object):
    """
    Parent class for indexed file locations.

    This will catch all non-aws/gs cases for now. If custom functionality is
    needed for a new file location, create a new subclass.
    """

    def __init__(self, url):
        self.url = url
        self.parsed_url = urlparse(url)
        self.protocol = self.parsed_url.scheme

    def get_signed_url(self, action, expires_in, public_data=False):
        return self.url


class S3IndexedFileLocation(IndexedFileLocation):
    """
    And indexed file that lives in an AWS S3 bucket.
    """

    def __init__(self, url):
        super(S3IndexedFileLocation, self).__init__(url)

    def get_signed_url(
            self, action, expires_in, public_data=False):
        aws_creds = get_value(
            flask.current_app.config, 'AWS_CREDENTIALS',
            InternalError('credentials not configured'))

        s3_buckets = get_value(
            flask.current_app.config, 'S3_BUCKETS',
            InternalError('buckets not configured'))

        http_url = (
            'https://{}.s3.amazonaws.com/{}'
            .format(self.parsed_url.netloc, self.parsed_url.path.strip('/'))
        )

        if len(aws_creds) > 0:
<<<<<<< HEAD
            if self.parsed_url.netloc not in s3_buckets.keys():
                raise Unauthorized('permission denied for bucket')

            credential_key = s3_buckets[self.parsed_url.netloc]
=======
            credential_key = None
            for pattern in s3_buckets:
                if re.match(pattern, location.netloc):
                    credential_key = s3_buckets[pattern]
                    break
            if credential_key is None:
                raise Unauthorized('permission denied for bucket')
>>>>>>> fada18ad
            # public bucket
            if credential_key == '*':
                return http_url
            if credential_key not in aws_creds:
                raise Unauthorized('permission denied for bucket')

        config = get_value(
            aws_creds, credential_key,
            InternalError('aws credential of that bucket is not found'))

        region = flask.current_app.boto.get_bucket_region(
            self.parsed_url.netloc, config)

        if 'aws_access_key_id' not in config:
            raise Unauthorized('credential is not configured correctly')
        else:
            aws_access_key_id = get_value(
                config, 'aws_access_key_id',
                InternalError('aws configuration not found'))
            aws_secret_key = get_value(
                config, 'aws_secret_access_key',
                InternalError('aws configuration not found'))

        user_info = {}
        if not public_data:
            user_info = S3IndexedFileLocation.get_user_info()

        url = generate_aws_presigned_url(
            http_url, ACTION_DICT['s3'][action], aws_access_key_id,
            aws_secret_key, 's3', region, expires_in, user_info)

        return url

    @staticmethod
    def get_user_info():
        user_info = {}
        set_current_token(validate_request(aud={'user'}))
        user_id = current_token['sub']
        username = current_token['context']['user']['name']
        if user_id is not None:
            user_info = {'user_id': str(user_id), 'username': username}
        return user_info


class GoogleStorageIndexedFileLocation(IndexedFileLocation):
    """
    And indexed file that lives in a Google Storage bucket.
    """

    def __init__(self, url):
        super(GoogleStorageIndexedFileLocation, self).__init__(url)

    def get_signed_url(self, action, expires_in, public_data=False):
        resource_path = (
            self.parsed_url.netloc.strip('/') + '/'
            + self.parsed_url.path.strip('/')
        )

        # if the file is public, just return the public url to access it, no
        # signing required
        if public_data:
            url = 'https://storage.googleapis.com/' + resource_path
        else:
            expiration_time = int(time.time()) + int(expires_in)
            url = self._generate_google_storage_signed_url(
                ACTION_DICT['gs'][action], resource_path, expiration_time)

        return url

    def _generate_google_storage_signed_url(
            self, http_verb, resource_path, expiration_time):
        set_current_token(validate_request(aud={'user'}))
        user_id = current_token['sub']
        proxy_group_id = (
            current_token.get('context', {})
            .get('user', {})
            .get('google', {})
            .get('proxy_group')
        )
        username = (
            current_token.get('context', {})
            .get('user', {})
            .get('name')
        )

        private_key, key_db_entry = (
            get_or_create_primary_service_account_key(
                user_id=user_id,
                username=username,
                proxy_group_id=proxy_group_id)
        )

        # Make sure the service account key expiration is later
        # than the expiration for the signed url. If it's not, we need to
        # provision a new service account key.
        #
        # NOTE: This should occur very rarely: only when the service account key
        #       already exists and is very close to expiring.
        #
        #       If our scheduled maintainence script removes the url-signing key
        #       before the expiration of the url then the url will NOT work
        #       (even though the url itself isn't expired)
        if key_db_entry and key_db_entry.expires > expiration_time:
            private_key = create_primary_service_account_key(
                user_id=user_id,
                username=username,
                proxy_group_id=proxy_group_id
            )

        final_url = cirrus.google_cloud.utils.get_signed_url(
            resource_path, http_verb, expiration_time,
            extension_headers=None, content_type='', md5_value='',
            service_account_creds=private_key
        )
        return final_url


def filter_auth_ids(action, list_auth_ids):
    checked_permission = ''
    if action == 'download':
        checked_permission = 'read-storage'
    elif action == 'upload':
        checked_permission = 'write-storage'
    authorized_dbgaps = []
    for key, values in list_auth_ids.items():
        if (checked_permission in values):
            authorized_dbgaps.append(key)
    return authorized_dbgaps


def check_public(set_acls):
    if '*' in set_acls:
        return True<|MERGE_RESOLUTION|>--- conflicted
+++ resolved
@@ -262,20 +262,14 @@
         )
 
         if len(aws_creds) > 0:
-<<<<<<< HEAD
-            if self.parsed_url.netloc not in s3_buckets.keys():
-                raise Unauthorized('permission denied for bucket')
-
-            credential_key = s3_buckets[self.parsed_url.netloc]
-=======
             credential_key = None
             for pattern in s3_buckets:
-                if re.match(pattern, location.netloc):
+                if re.match(pattern, self.parsed_url.netloc):
                     credential_key = s3_buckets[pattern]
                     break
             if credential_key is None:
                 raise Unauthorized('permission denied for bucket')
->>>>>>> fada18ad
+
             # public bucket
             if credential_key == '*':
                 return http_url
