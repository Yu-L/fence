from urlparse import urlparse

from cdispyutils.config import get_value
from cdispyutils.hmac4 import generate_aws_presigned_url
import flask
import requests

from fence.auth import current_token, require_auth
from fence.errors import (
    UnavailableError,
    NotFound,
    Unauthorized,
    NotSupported,
    InternalError,
)

ACTION_DICT = {
    "s3": {
        "upload": "PUT",
        "download": "GET"
    },
    "http": {
        "upload": "put_object",
        "download": "get_object"
    }
}

SUPPORTED_PROTOCOLS = ['s3', 'http', 'ftp']


def get_index_document(file_id):
    indexd_server = (
            flask.current_app.config.get('INDEXD') or
            flask.current_app.config['BASE_URL'] + '/index')
    url = indexd_server + '/index/'
    try:
        res = requests.get(url + file_id)
    except Exception as e:
        flask.current_app.logger.error("failed to reach indexd at {0}: {1}".format(url + file_id, e))
        raise UnavailableError(
            "Fail to reach id service to find data location")
    if res.status_code == 200:
        try:
            json_response = res.json()
            if 'urls' not in json_response or 'metadata' not in json_response:
                flask.current_app.logger.error(
                    'URLs and metadata are not included in response from indexd: {}'.format(url + file_id)
                )
                raise InternalError('URLs and metadata not found')
            return res.json()
        except Exception as e:
            flask.current_app.logger.error('indexd response missing JSON field {}'.format(url + file_id))
            raise InternalError('internal error from indexd: {}'.format(e))
    elif res.status_code == 404:
        flask.current_app.logger.error('indexd did not find find {}; {}'.format(url + file_id, res.text))
        raise NotFound("Can't find a location for the data")
    else:
        raise UnavailableError(res.text)


blueprint = flask.Blueprint('data', __name__)


@blueprint.route('/download/<file_id>', methods=['GET'])
def download_file(file_id):
    """
    Get a presigned url to download a file given by file_id.
<<<<<<< HEAD
    """
    return get_file('download', file_id)
=======
    '''
    result = get_file('download', file_id)
    if not 'redirect' in flask.request.args or not 'url' in result:
        return flask.jsonify(result)
    else:
        return flask.redirect(result['url'])
>>>>>>> 2425b0f4


@blueprint.route('/upload/<file_id>', methods=['GET'])
def upload_file(file_id):
    """
    Get a presigned url to upload a file given by file_id.
<<<<<<< HEAD
    """
    return get_file('upload', file_id)
=======
    '''
    return flask.jsonify(get_file('upload', file_id))
>>>>>>> 2425b0f4


def check_protocol(protocol, scheme):
    if protocol is None:
        return True
    if protocol == scheme:
        return True
    if protocol == 'http' and scheme in ['http', 'https']:
        return True
    return False


def resolve_url(url, location, expires, action, user_id, username):
    protocol = location.scheme
    if protocol == 's3':
        aws_creds = get_value(flask.current_app.config, 'AWS_CREDENTIALS',
                              InternalError('credentials not configured'))
        s3_buckets = get_value(flask.current_app.config, 'S3_BUCKETS',
                               InternalError('buckets not configured'))
        if len(aws_creds) > 0:
            if location.netloc not in s3_buckets.keys():
                raise Unauthorized('permission denied for bucket')
            if location.netloc in s3_buckets.keys() and \
                    s3_buckets[location.netloc] not in aws_creds:
                raise Unauthorized('permission denied for bucket')
        credential_key = s3_buckets[location.netloc]
        config = get_value(aws_creds, credential_key,
                           InternalError('aws credential of that bucket is not found'))
        region = flask.current_app.boto.get_bucket_region(location.netloc, config)
        http_url = 'https://{}.s3.amazonaws.com/{}'.format(location.netloc, location.path.strip('/'))
        if 'aws_access_key_id' not in config:
            raise Unauthorized('credential is not configured correctly')
        else:
            aws_access_key_id = get_value(config, 'aws_access_key_id',
                                          InternalError('aws configuration not found'))
            aws_secret_key = get_value(config, 'aws_secret_access_key',
                                       InternalError('aws configuration not found'))
        user_info = {}
        if user_id is not None:
            user_info = {'user_id': str(user_id), 'username': username}
        url = generate_aws_presigned_url(http_url, ACTION_DICT[protocol][action],
                                         aws_access_key_id, aws_secret_key, 's3',
                                         region, expires, user_info)
    elif protocol not in SUPPORTED_PROTOCOLS:
        raise NotSupported(
            "protocol {} in url {} is not supported".format(protocol, url))
    return dict(url=url)


def return_link(action, urls, user_id=None, username=None):
    protocol = flask.request.args.get('protocol', None)
    max_ttl = flask.current_app.config.get('MAX_PRESIGNED_URL_TTL', 3600)
    expires = min(int(flask.request.args.get('expires_in', max_ttl)), max_ttl)
    if (protocol is not None) and (protocol not in SUPPORTED_PROTOCOLS):
        raise NotSupported("The specified protocol is not supported")
    if len(urls) == 0:
        raise NotFound("Can't find any location for the data")
    for url in urls:
        location = urlparse(url)
        if check_protocol(protocol, location.scheme):
            return resolve_url(url, location, expires, action, user_id, username)
    raise NotFound(
        "Can't find a location for the data with given request arguments."
    )


def get_file(action, file_id):
    doc = get_index_document(file_id)
    metadata = doc['metadata']
    if 'acls' not in metadata:
        raise Unauthorized("This file is not accessible")
    set_acls = set(metadata['acls'].split(','))
    if check_public(set_acls):
        return return_link(action, doc['urls'])
    if not check_authorization(action, set_acls):
        raise Unauthorized("You don't have access permission on this file")
    user_id = current_token['sub']
    username = current_token['context']['user']['name']
    return return_link(action, doc['urls'], user_id, username)


def filter_auth_ids(action, list_auth_ids):
    checked_permission = ''
    if action == 'download':
        checked_permission = 'read-storage'
    elif action == 'upload':
        checked_permission = 'write-storage'
    authorized_dbgaps = []
    for key, values in list_auth_ids.items():
        if (checked_permission in values):
            authorized_dbgaps.append(key)
    return authorized_dbgaps


def check_public(set_acls):
    if '*' in set_acls:
        return True


@require_auth(aud={'data'}, purpose='access')
def check_authorization(action, set_acls):
    given_acls = set(filter_auth_ids(
        action, current_token['context']['user']['projects']
    ))
    return len(set_acls & given_acls) > 0<|MERGE_RESOLUTION|>--- conflicted
+++ resolved
@@ -65,30 +65,20 @@
 def download_file(file_id):
     """
     Get a presigned url to download a file given by file_id.
-<<<<<<< HEAD
     """
-    return get_file('download', file_id)
-=======
-    '''
     result = get_file('download', file_id)
     if not 'redirect' in flask.request.args or not 'url' in result:
         return flask.jsonify(result)
     else:
         return flask.redirect(result['url'])
->>>>>>> 2425b0f4
 
 
 @blueprint.route('/upload/<file_id>', methods=['GET'])
 def upload_file(file_id):
     """
     Get a presigned url to upload a file given by file_id.
-<<<<<<< HEAD
     """
-    return get_file('upload', file_id)
-=======
-    '''
     return flask.jsonify(get_file('upload', file_id))
->>>>>>> 2425b0f4
 
 
 def check_protocol(protocol, scheme):
