import flask
import requests
import time
from urlparse import urlparse

import cirrus
from fence.auth import login_required
from fence.auth import current_token
from cdispyutils.hmac4 import generate_aws_presigned_url
from cdispyutils.config import get_value

from fence.resources.google.utils import (
    get_or_create_users_primary_google_service_account_key,
    create_users_primary_google_service_account_key
)
from fence.errors import UnavailableError
from fence.errors import NotFound
from fence.errors import Unauthorized
from fence.errors import NotSupported
from fence.errors import InternalError

ACTION_DICT = {
    "s3": {
        "upload": "PUT",
        "download": "GET"
<<<<<<< HEAD
    },
    "http": {
        "upload": "put_object",
        "download": "get_object"
    },
    "gs": {
        "upload": "PUT",
        "download": "GET"
    },
}

SUPPORTED_PROTOCOLS = ['s3', 'http', 'ftp', 'gs']
=======
    }
}

SUPPORTED_PROTOCOLS = ['s3', 'http', 'ftp', 'https']
>>>>>>> a9c36e4b


def get_index_document(file_id):
    indexd_server = (
            flask.current_app.config.get('INDEXD') or
            flask.current_app.config['BASE_URL'] + '/index')
    url = indexd_server + '/index/'
    try:
        res = requests.get(url + file_id)
    except Exception as e:
        flask.current_app.logger.error("failed to reach indexd at {0}: {1}".format(url + file_id, e))
        raise UnavailableError(
            "Fail to reach id service to find data location")
    if res.status_code == 200:
        try:
            json_response = res.json()
            if 'urls' not in json_response or 'metadata' not in json_response:
                flask.current_app.logger.error(
                    'URLs and metadata are not included in response from indexd: {}'.format(url + file_id)
                )
                raise InternalError('URLs and metadata not found')
            return res.json()
        except Exception as e:
            flask.current_app.logger.error('indexd response missing JSON field {}'.format(url + file_id))
            raise InternalError('internal error from indexd: {}'.format(e))
    elif res.status_code == 404:
        flask.current_app.logger.error('indexd did not find find {}; {}'.format(url + file_id, res.text))
        raise NotFound("Can't find a location for the data")
    else:
        raise UnavailableError(res.text)


blueprint = flask.Blueprint('data', __name__)


@blueprint.route('/download/<file_id>', methods=['GET'])
def download_file(file_id):
    '''
    Get a presigned url to download a file given by file_id.
    '''
    result = get_file('download', file_id)
    if not 'redirect' in flask.request.args or not 'url' in result:
        return flask.jsonify(result)
    else:
        return flask.redirect(result['url'])


@blueprint.route('/upload/<file_id>', methods=['GET'])
def upload_file(file_id):
    '''
    Get a presigned url to upload a file given by file_id.
    '''
    return flask.jsonify(get_file('upload', file_id))


def check_protocol(protocol, scheme):
    if scheme not in SUPPORTED_PROTOCOLS:
        return False
    if protocol is None:
        return True
    if protocol == scheme:
        return True
    if protocol == 'http' and scheme in ['http', 'https']:
        return True
    return False


def resolve_url(url, location, expires, action, user_id, username):
    protocol = location.scheme
    if protocol == 's3':
        aws_creds = get_value(flask.current_app.config, 'AWS_CREDENTIALS',
                              InternalError('credentials not configured'))
        s3_buckets = get_value(flask.current_app.config, 'S3_BUCKETS',
                               InternalError('buckets not configured'))

        http_url = (
            'https://{}.s3.amazonaws.com/{}'
            .format(location.netloc, location.path.strip('/'))
        )
        if len(aws_creds) > 0:
            if location.netloc not in s3_buckets.keys():
                raise Unauthorized('permission denied for bucket')
            credential_key = s3_buckets[location.netloc]
            # public bucket
            if credential_key == '*':
                return dict(url=http_url)
            if credential_key not in aws_creds:
                raise Unauthorized('permission denied for bucket')
        config = get_value(aws_creds, credential_key,
                           InternalError('aws credential of that bucket is not found'))
        region = flask.current_app.boto.get_bucket_region(location.netloc, config)
        if 'aws_access_key_id' not in config:
            raise Unauthorized('credential is not configured correctly')
        else:
            aws_access_key_id = get_value(config, 'aws_access_key_id',
                                          InternalError('aws configuration not found'))
            aws_secret_key = get_value(config, 'aws_secret_access_key',
                                       InternalError('aws configuration not found'))
        user_info = {}
        if user_id is not None:
            user_info = {'user_id': str(user_id), 'username': username}
        url = generate_aws_presigned_url(http_url, ACTION_DICT[protocol][action],
                                         aws_access_key_id, aws_secret_key, 's3',
                                         region, expires, user_info)
    elif protocol == 'gs':
        resource_path = (
            location.netloc.strip('/')
            + '/' + location.path.strip('/')
        )
        url = generate_google_storage_signed_url(
            ACTION_DICT[protocol][action], resource_path, expires)
    elif protocol not in SUPPORTED_PROTOCOLS:
        raise NotSupported(
            "protocol {} in url {} is not supported".format(protocol, url))
    return dict(url=url)


def generate_google_storage_signed_url(http_verb, resource_path, expires):
    user_id = current_token["sub"]
    proxy_group_id = (
        current_token.get('context', {})
        .get('user', {})
        .get('google', {})
        .get('proxy_group')
    )

    key = get_or_create_users_primary_google_service_account_key(
        user_id=user_id,
        proxy_group_id=proxy_group_id
    )

    # Make sure the service account key expiration is later
    # than the expiration for the signed url. If it's not, we need to
    # provision a new service account key.
    #
    # NOTE: This should occur very rarely: only when the service account key
    #       already exists and is very close to expiring.
    #
    #       If our scheduled maintainence script removes the url-signing key
    #       before the expiration of the url then the url will NOT work
    #       (even though the url itself isn't expired)
    if key and key.expires > expires:
        key = create_users_primary_google_service_account_key(
            user_id=user_id,
            proxy_group_id=proxy_group_id
        )

    # expires = int(time.time())+10  # TODO REMOVE

    final_url = cirrus.google_cloud.utils.get_signed_url(
        resource_path, http_verb, expires,
        extension_headers=None, content_type='', md5_value='',
        service_account_creds=key
    )
    return dict(url=final_url)


def return_link(action, urls, user_id=None, username=None):
    protocol = flask.request.args.get('protocol', None)
    max_ttl = flask.current_app.config.get('MAX_PRESIGNED_URL_TTL', 3600)
    expires = min(int(flask.request.args.get('expires_in', max_ttl)), max_ttl)
    if (protocol is not None) and (protocol not in SUPPORTED_PROTOCOLS):
        raise NotSupported("The specified protocol is not supported")
    if len(urls) == 0:
        raise NotFound("Can't find any location for the data")
    for url in urls:
        location = urlparse(url)
        if check_protocol(protocol, location.scheme):
            return resolve_url(url, location, expires, action, user_id, username)
    raise NotFound(
        "Can't find a location for the data with given request arguments."
    )


def get_file(action, file_id):
    doc = get_index_document(file_id)
    metadata = doc['metadata']
    if 'acls' not in metadata:
        raise Unauthorized("This file is not accessible")
    set_acls = set(metadata['acls'].split(','))
    if check_public(set_acls):
        return return_link(action, doc['urls'])
    if not check_authorization(action, set_acls):
        raise Unauthorized("You don't have access permission on this file")
    return return_link(action, doc['urls'], flask.g.user.id, flask.g.user.username)


def filter_auth_ids(action, list_auth_ids):
    checked_permission = ''
    if action == 'download':
        checked_permission = 'read-storage'
    elif action == 'upload':
        checked_permission = 'write-storage'
    authorized_dbgaps = []
    for key, values in list_auth_ids.items():
        if (checked_permission in values):
            authorized_dbgaps.append(key)
    return authorized_dbgaps


def check_public(set_acls):
    if '*' in set_acls:
        return True


@login_required({'data'})
def check_authorization(action, set_acls):
    if flask.g.token is None:
        given_acls = set(filter_auth_ids(action, flask.g.user.project_access))
    else:
        given_acls = set(filter_auth_ids(action, flask.g.token['context']['user']['projects']))
    return len(set_acls & given_acls) > 0<|MERGE_RESOLUTION|>--- conflicted
+++ resolved
@@ -23,7 +23,6 @@
     "s3": {
         "upload": "PUT",
         "download": "GET"
-<<<<<<< HEAD
     },
     "http": {
         "upload": "put_object",
@@ -35,13 +34,7 @@
     },
 }
 
-SUPPORTED_PROTOCOLS = ['s3', 'http', 'ftp', 'gs']
-=======
-    }
-}
-
-SUPPORTED_PROTOCOLS = ['s3', 'http', 'ftp', 'https']
->>>>>>> a9c36e4b
+SUPPORTED_PROTOCOLS = ['s3', 'http', 'ftp', 'https', 'gs']
 
 
 def get_index_document(file_id):
