--- conflicted
+++ resolved
@@ -252,16 +252,12 @@
             "user_syncer", log_level="debug" if config["DEBUG"] == True else "info"
         )
 
-<<<<<<< HEAD
         self.arborist_client = None
         if arborist:
             self.arborist_client = ArboristClient(
                 arborist_base_url=arborist,
                 logger=get_logger("user_syncer.arborist_client"),
             )
-=======
-        self.arborist_client = arborist
->>>>>>> 16ea297c
 
         if storage_credentials:
             self.storage_manager = StorageManager(
