--- conflicted
+++ resolved
@@ -51,6 +51,22 @@
             download_dir(sftp, remote_path, local_path)
         else:
             sftp.get(remote_path, local_path)
+
+
+def arborist_role_for_permission(permission):
+    return {
+        'id': permission,
+        'permissions': [
+            {
+                'id': permission,
+                'action': {
+                    'service': '',
+                    'method': permission,
+                },
+            }
+        ],
+    }
+
 
 
 class UserSyncer(object):
@@ -318,7 +334,7 @@
                 username: {
                     'project1': {'read-storage','write-storage'},
                     'project2': {'read-storage'},
-                }
+                    }
             }
             user_info: a dict of
             {
@@ -654,7 +670,7 @@
                     user_project[username][project_auth_id]),
                 auth_provider=auth_provider)
             self.logger.info(
-                'grant user `{}` to project `{}` with access `{}`'
+                'grant user {} to {} with access {}'
                 .format(username, user_access.project, user_access.privilege)
             )
             sess.add(user_access)
@@ -910,7 +926,6 @@
         Return:
             bool: success
         """
-        self.logger.info('working on arborist sync')
         if not self.arborist_client:
             self.logger.warn('no arborist client set; skipping arborist sync')
             return False
@@ -939,108 +954,21 @@
                 .filter(func.lower(User.username) == username.lower())
                 .first()
             )
-<<<<<<< HEAD
-            for project, permissions in projects.iteritems():
-                project_errored = False
-                if project not in created_projects:
-                    resource_path = '/projects/{}'.format(project)
-                    self.logger.info(
-                        'creating resource `{}`'.format(resource_path)
-                    )
-                    response = self.arborist_client.create_resource(
-                        '/projects',
-                        {'name': project},
-                    )
-                    if 'error' in response:
-                        project_errored = True
-                        self.logger.error(
-                            'error trying to create resource in arborist: `{}`'
-                            .format(response['error'])
-                        )
-                    created_projects.add(project)
-=======
             # reset user policies; update to exactly what's in the yaml file
             user.policies = []
             for path, permissions in user_resources.iteritems():
->>>>>>> 60eced81
                 for permission in permissions:
                     # "permission" in the dbgap sense, not the arborist sense
                     if permission not in created_roles:
-<<<<<<< HEAD
-                        self.logger.info('creating role `{}`'.format(permission))
-                        response = self.arborist_client.create_role({
-                            'id': permission,
-                            'permissions': [
-                                {
-                                    'id': permission,
-                                    'action': {
-                                        'service': '',
-                                        'method': permission,
-                                    },
-                                }
-                            ],
-                        })
-                        if 'error' in response:
-                            permission_errored = True
-                            self.logger.error(
-                                'error trying to create role in arborist: `{}`'
-                                .format(response['error'])
+                        try:
+                            self.arborist_client.create_role(
+                                arborist_role_for_permission(permission)
                             )
-                        created_roles.add(permission)
-
-                    # If everything was created fine, grant a policy to this
-                    # user which contains exactly just this project as a
-                    # resource, with this permission as a role.
-                    if not project_errored and not permission_errored:
-                        policy_id = _format_policy_id(project, permission)
-                        if self.arborist_client.get_policy(policy_id):
+                        except ArboristError as e:
                             self.logger.info(
-                                'policy `{}` already exists, skipping'
-                                .format(policy_id)
+                                'not creating role for permission `{}`; {}'
+                                .format(permission, str(e))
                             )
-                            continue
-
-                        self.logger.info(
-                            'creating policy `{}`'.format(policy_id)
-                        )
-                        response = self.arborist_client.create_policy({
-                            'id': policy_id,
-                            'role_ids': [permission],
-                            'resource_paths': [resource_path],
-                        })
-                        if 'error' in response:
-                            self.logger.error(
-                                'error trying to create policy in arborist: {}'
-                                .format(response['error'])
-                            )
-                            continue
-                        policy = (
-                            session
-                            .query(Policy)
-                            .filter_by(id=policy_id)
-                            .first()
-                        )
-                        if not policy:
-                            policy = Policy(id=policy_id)
-                            session.add(policy)
-                        if policy not in user.policies:
-                            user.policies.append(policy)
-=======
-                        try:
-                            self.arborist_client.create_role({
-                                'id': permission,
-                                'permissions': [
-                                    {
-                                        'id': permission,
-                                        'action': {
-                                            'service': '',
-                                            'method': permission,
-                                        },
-                                    }
-                                ],
-                            })
-                        except ArboristError:
-                            continue
                         created_roles.add(permission)
 
                     # If everything was created fine, grant a policy to
@@ -1058,7 +986,11 @@
                                 'role_ids': [permission],
                                 'resource_paths': [path],
                             })
-                        except ArboristError:
+                        except ArboristError as e:
+                            self.logger.info(
+                                'not creating policy in arborist; {}'
+                                .format(str(e))
+                            )
                             continue
                         created_policies.add(policy_id)
                     policy = (
@@ -1069,6 +1001,7 @@
                     )
                     if not policy:
                         policy = Policy(id=policy_id)
+                        session.add(policy)
                         self.logger.info(
                             'created policy `{}`'.format(policy_id)
                         )
@@ -1077,7 +1010,6 @@
                         'granted policy `{}` to user `{}`'
                         .format(policy_id, user.username)
                     )
->>>>>>> 60eced81
 
         session.commit()
         return True