from contextlib import contextmanager
from csv import DictReader
import errno
from gen3users.validation import validate_user_yaml
import glob
import os
import re
from StringIO import StringIO
import subprocess as sp
import tempfile
import shutil
from stat import S_ISDIR
import yaml

from cdislogging import get_logger
import paramiko
from paramiko.proxy import ProxyCommand
from sqlalchemy.exc import IntegrityError
from sqlalchemy import func
from userdatamodel.driver import SQLAlchemyDriver

from fence.config import config
from fence.models import (
    AccessPrivilege,
    AuthorizationProvider,
    Project,
    Tag,
    User,
    query_for_user,
    Client,
)
from fence.rbac.client import ArboristClient, ArboristError
from fence.resources.storage import StorageManager

# should end in /
DBGAP_ARBORIST_RESOURCE_PREFIX = "/dbgap/programs/"


def _format_policy_id(path, privilege):
    resource = ".".join(name for name in path.split("/") if name)
    return "{}-{}".format(resource, privilege)


def download_dir(sftp, remote_dir, local_dir):
    """
    Recursively download file from remote_dir to local_dir
    Args:
        remote_dir(str)
        local_dir(str)
    Returns: None
    """
    dir_items = sftp.listdir_attr(remote_dir)

    for item in dir_items:
        remote_path = remote_dir + "/" + item.filename
        local_path = os.path.join(local_dir, item.filename)
        if S_ISDIR(item.st_mode):
            download_dir(sftp, remote_path, local_path)
        else:
            sftp.get(remote_path, local_path)


def arborist_role_for_permission(permission):
    """
    For the programs/projects in the existing fence access control model, in order to
    use arborist for checking permissions we generate a policy for each combination of
    program/project and privilege. The roles involved all contain only one permission,
    for one privilege from the project access model.
    """
    return {
        "id": permission,
        "permissions": [
            {"id": permission, "action": {"service": "*", "method": permission}}
        ],
    }


@contextmanager
def _read_file(filepath, encrypted=True, key=None, logger=None):
    """
    Context manager for reading and optionally decrypting file it only
    decrypts files encrypted by unix 'crypt' tool which is used by dbGaP.

    Args:
        filepath (str): path to the file
        encrypted (bool): whether the file is encrypted

    Returns:
        Generator[file-like class]: file like object for the file
    """
    if encrypted:
        has_crypt = sp.call(["which", "crypt"])
        if has_crypt != 0:
            if logger:
                logger.error("Need to install crypt to decrypt files from dbgap")
            # TODO (rudyardrichter, 2019-01-08): raise error and move exit out to script
            exit(1)
        p = sp.Popen(
            ["crypt", key],
            stdin=open(filepath, "r"),
            stdout=sp.PIPE,
            stderr=open(os.devnull, "w"),
        )
        yield StringIO(p.communicate()[0])
    else:
        f = open(filepath, "r")
        yield f
        f.close()


class UserYAML(object):
    """
    Representation of the information in a YAML file describing user, project, and RBAC
    information for access control.
    """

    def __init__(
        self,
        projects=None,
        user_info=None,
        policies=None,
        clients=None,
        rbac=None,
        logger=None,
        user_rbac=None,
    ):
        self.projects = projects or {}
        self.user_info = user_info or {}
        self.user_rbac = user_rbac or {}
        self.policies = policies or {}
        self.clients = clients or {}
        self.rbac = rbac or {}
        self.logger = logger

    @classmethod
    def from_file(cls, filepath, encrypted=True, key=None, logger=None):
        data = {}
        if filepath:
            with _read_file(filepath, encrypted=encrypted, key=key, logger=logger) as f:
                file_contents = f.read()
                validate_user_yaml(file_contents)  # run user.yaml validation tests
                data = yaml.safe_load(file_contents)
        else:
            if logger:
                logger.info("Did not sync a user.yaml, no file path provided.")

        projects = dict()
        user_info = dict()
        policies = dict()

        users = data.get("users", {})
        for username, details in users.iteritems():
            # users should occur only once each; skip if already processed
            if username in projects:
                if logger:
                    logger.error("user `{}` occurs multiple times".format(username))
                raise EnvironmentError("invalid yaml file")

            privileges = {}
            try:
                for project in details.get("projects", {}):
                    privileges[project["auth_id"]] = set(project["privilege"])
            except KeyError as e:
                if logger:
                    logger.error("project missing field: {}".format(e))
                continue

            user_info[username] = {
                "email": details.get("email", username),
                "display_name": details.get("display_name", ""),
                "phone_number": details.get("phone_number", ""),
                "tags": details.get("tags", {}),
                "admin": details.get("admin", False),
            }
            projects[username] = privileges

            # list of policies we want to grant to this user, which get sent to arborist
            # to check if they're allowed to do certain things
            policies[username] = details.get("policies", [])

        # resources should be the resource tree to construct in arborist
        user_rbac = dict()
        for username, details in users.iteritems():
            # users should occur only once each; skip if already processed
            if username in user_rbac:
                msg = "invalid yaml file: user `{}` occurs multiple times".format(
                    username
                )
                if logger:
                    logger.error(msg)
                raise EnvironmentError(msg)
            resource_permissions = dict()
            for project in details.get("projects", {}):
                # project may not have `resource` field
                try:
                    resource = project["resource"]
                except KeyError:
                    continue
                resource_permissions[resource] = set(project["privilege"])
            user_rbac[username] = resource_permissions

        rbac = data.get("rbac", dict())
        if not rbac:
            # older version: resources in root, no `rbac` section
            if logger:
                logger.warning(
                    "access control YAML file is using old format (missing `rbac`"
                    " section in the root); assuming that if it exists `resources` will"
                    " be on the root level, and continuing"
                )
            # we're going to throw it into the `rbac` dictionary anyways, so the rest of
            # the code can pretend it's in the normal place that we expect
            resources = data.get("resources", [])
            # keep rbac empty dict if resources is not specified
            if resources:
                rbac["resources"] = data.get("resources", [])

        clients = data.get("clients", {})

        return cls(
            projects=projects,
            user_info=user_info,
            user_rbac=user_rbac,
            policies=policies,
            clients=clients,
            rbac=rbac,
            logger=logger,
        )


class UserSyncer(object):
    def __init__(
        self,
        dbGaP,
        DB,
        project_mapping,
        storage_credentials=None,
        db_session=None,
        is_sync_from_dbgap_server=False,
        sync_from_local_csv_dir=None,
        sync_from_local_yaml_file=None,
        arborist=None,
    ):
        """
        Syncs ACL files from dbGap to auth database and storage backends
        Args:
            dbGaP: a dict containing creds to access dbgap sftp
            DB: database connection string
            project_mapping: a dict containing how dbgap ids map to projects
            storage_credentials: a dict containing creds for storage backends
            sync_from_dir: path to an alternative dir to sync from instead of
                           dbGaP
            arborist:
                ArboristClient instance if the syncer should also create
                resources in arborist
        """
        self.sync_from_local_csv_dir = sync_from_local_csv_dir
        self.sync_from_local_yaml_file = sync_from_local_yaml_file
        self.is_sync_from_dbgap_server = is_sync_from_dbgap_server
        if is_sync_from_dbgap_server:
            self.server = dbGaP["info"]
            self.protocol = dbGaP["protocol"]
            self.dbgap_key = dbGaP["decrypt_key"]
        self.parse_consent_code = dbGaP.get("parse_consent_code", True)
        self.session = db_session
        self.driver = SQLAlchemyDriver(DB)
        self.project_mapping = project_mapping or {}
        self._projects = dict()
        self._created_roles = set()
        self._created_policies = set()
        self._dbgap_resources = dict()
        self.logger = get_logger(
            "user_syncer", log_level="debug" if config["DEBUG"] is True else "info"
        )
        self.arborist_client = arborist

        if storage_credentials:
            self.storage_manager = StorageManager(
                storage_credentials, logger=self.logger
            )

    @staticmethod
    def _match_pattern(filepath, encrypted=True):
        """
        Check if the filename match dbgap access control file patern

        Args:
            filepath (str): path to file
            encrypted (bool): whether the file is encrypted

        Returns:
            bool: whether the pattern matches
        """
        pattern = r"authentication_file_phs(\d{6}).(csv|txt)"
        if encrypted:
            pattern += ".enc"
        pattern += "$"
        return re.match(pattern, os.path.basename(filepath))

    def _get_from_sftp_with_proxy(self, path):
        """
        Download all data from sftp sever to a local dir

        Args:
            path (str): path to local directory

        Returns:
            None
        """
        proxy = None
        if self.server.get("proxy", "") != "":
            command = "ssh -i ~/.ssh/id_rsa {user}@{proxy} nc {host} {port}".format(
                user=self.server.get("proxy_user", ""),
                proxy=self.server.get("proxy", ""),
                host=self.server.get("host", ""),
                port=self.server.get("port", 22),
            )

            self.logger.debug("SSH proxy command: {}".format(command))

            proxy = ProxyCommand(command)

        with paramiko.SSHClient() as client:
            client.set_log_channel(self.logger.name)

            client.set_missing_host_key_policy(paramiko.WarningPolicy())
            parameters = {
                "hostname": str(self.server.get("host", "")),
                "username": str(self.server.get("username", "")),
                "password": str(self.server.get("password", "")),
                "port": int(self.server.get("port", 22)),
            }
            if proxy:
                parameters["sock"] = proxy

            self.logger.debug("SSH connection parameters: {}".format(parameters))
            client.connect(**parameters)
            with client.open_sftp() as sftp:
                download_dir(sftp, "./", path)

        if proxy:
            proxy.close()

    def _get_from_ftp_with_proxy(self, path):
        """
        Download data from ftp sever to alocal dir

        Args:
            path(str): path to local files

        Returns:
            None
        """
        execstr = 'lftp -u {},{}  {} -e "set ftp:proxy http://{}; mirror . {}; exit"'.format(
            self.server.get("username", ""),
            self.server.get("password", ""),
            self.server.get("host", ""),
            self.server.get("proxy", ""),
            path,
        )
        os.system(execstr)

    def _parse_csv(self, file_dict, sess, encrypted=True):
        """
        parse csv files to python dict

        Args:
            fild_dict: a dictionary with key(file path) and value(privileges)
            encrypted: whether those files are encrypted
            sess: sqlalchemy session

        Return:
            Tuple[[dict, dict]]:
                (user_project, user_info) where user_project is a mapping from
                usernames to project permissions and user_info is a mapping
                from usernames to user details, such as email

        Example:

            (
                {
                    username: {
                        'project1': {'read-storage','write-storage'},
                        'project2': {'read-storage'},
                    }
                },
                {
                    username: {
                        'email': 'email@mail.com',
                        'display_name': 'display name',
                        'phone_umber': '123-456-789',
                        'tags': {'dbgap_role': 'PI'}
                    }
                },
            )

        """
        user_projects = dict()
        user_info = dict()
        for filepath, privileges in file_dict.iteritems():
            self.logger.info("Reading file {}".format(filepath))
            if os.stat(filepath).st_size == 0:
                continue
            if not self._match_pattern(filepath, encrypted=encrypted):
                continue

            dbgap_key = getattr(self, "dbgap_key", None)
            with _read_file(
                filepath, encrypted=encrypted, key=dbgap_key, logger=self.logger
            ) as f:
                csv = DictReader(f, quotechar='"', skipinitialspace=True)
                for row in csv:
                    username = row.get("login", "")
                    if username == "":
                        continue

                    phsid_privileges = {}
                    phsid = row.get("phsid", "").split(".")
                    dbgap_project = phsid[0]
                    if len(phsid) > 1 and self.parse_consent_code:
                        consent_code = phsid[-1]
                        if consent_code != "c999":
                            dbgap_project += "." + consent_code

                    display_name = row.get("user name", "")
                    user_info[username] = {
                        "email": row.get("email", ""),
                        "display_name": display_name,
                        "phone_number": row.get("phone", ""),
                        "tags": {"dbgap_role": row.get("role", "")},
                    }

                    if dbgap_project not in self.project_mapping:
                        if dbgap_project not in self._projects:
                            project = self._get_or_create(
                                sess, Project, auth_id=dbgap_project
                            )

                            # need to add dbgap project to arborist
                            if self.arborist_client:
                                self._add_dbgap_project_to_arborist(dbgap_project)

                            if project.name is None:
                                project.name = dbgap_project
                            self._projects[dbgap_project] = project
                        phsid_privileges = {dbgap_project: set(privileges)}
                        if username in user_projects:
                            user_projects[username].update(phsid_privileges)
                        else:
                            user_projects[username] = phsid_privileges

                    for element_dict in self.project_mapping.get(dbgap_project, []):
                        try:
                            phsid_privileges = {
                                element_dict["auth_id"]: set(privileges)
                            }

                            # need to add dbgap project to arborist
                            if self.arborist_client:
                                self._add_dbgap_project_to_arborist(
                                    element_dict["auth_id"]
                                )

                            if username not in user_projects:
                                user_projects[username] = {}
                            user_projects[username].update(phsid_privileges)
                        except ValueError as e:
                            self.logger.info(e)
        return user_projects, user_info

    @staticmethod
    def sync_two_user_info_dict(user_info1, user_info2):
        """
        Merge user_info1 into user_info2, which are both nested dicts like:

            {username: {'email': 'abc@email.com'}}

        Args:
            user_info1 (dict)
            user_info2 (dict)

        Returns:
            None
        """
        user_info2.update(user_info1)

    @staticmethod
    def sync_two_phsids_dict(phsids1, phsids2):
        """
        Merge pshid1 into phsids2

        Args:
            phsids1, phsids2: nested dicts mapping phsids to sets of permissions

            {
                username: {
                    phsid1: {'read-storage','write-storage'},
                    phsid2: {'read-storage'},
                }
            }

        Return:
            None

        Explanation:
            Consider merging projects of the same user:

                {user1: {phsid1: privillege1}}

                {user1: {phsid2: privillege2}}

            case 1: phsid1 != phsid2. Output:

                {user1: {phsid1: privillege1, phsid2: privillege2}}

            case 2: phsid1 == phsid2 and privillege1! = privillege2. Output:

                {user1: {phsid1: union(privillege1, privillege2)}}

            For the other cases, just simple addition
        """
        for user, projects1 in phsids1.iteritems():
            if not phsids2.get(user):
                phsids2[user] = projects1
            else:
                for phsid1, privilege1 in projects1.iteritems():
                    if phsid1 not in phsids2[user]:
                        phsids2[user][phsid1] = set()
                    phsids2[user][phsid1].update(privilege1)

    def sync_to_db_and_storage_backend(self, user_project, user_info, sess):
        """
        sync user access control to database and storage backend

        Args:
            user_project (dict): a dictionary of

                {
                    username: {
                        'project1': {'read-storage','write-storage'},
                        'project2': {'read-storage'}
                    }
                }

            user_info (dict): a dictionary of {username: user_info{}}
            sess: a sqlalchemy session

        Return:
            None
        """
        self._init_projects(user_project, sess)

        auth_provider_list = [
            self._get_or_create(sess, AuthorizationProvider, name="dbGaP"),
            self._get_or_create(sess, AuthorizationProvider, name="fence"),
        ]

        cur_db_user_project_list = {
            (ua.user.username.lower(), ua.project.auth_id)
            for ua in sess.query(AccessPrivilege).all()
        }

        # we need to compare db -> whitelist case-insensitively for username
        # db stores case-sensitively, but we need to query case-insensitively
        user_project_lowercase = {}
        syncing_user_project_list = set()
        for username, projects in user_project.iteritems():
            user_project_lowercase[username.lower()] = projects
            for project, _ in projects.iteritems():
                syncing_user_project_list.add((username.lower(), project))

        user_info_lowercase = {
            username.lower(): info for username, info in user_info.iteritems()
        }

        to_delete = set.difference(cur_db_user_project_list, syncing_user_project_list)
        to_add = set.difference(syncing_user_project_list, cur_db_user_project_list)
        to_update = set.intersection(
            cur_db_user_project_list, syncing_user_project_list
        )

        # when updating users we want to maintain case sesitivity in the username so
        # pass the original, non-lowered user_info dict
        self._upsert_userinfo(sess, user_info)
        self._revoke_from_storage(to_delete, sess)
        self._revoke_from_db(sess, to_delete)
        self._grant_from_storage(to_add, user_project_lowercase, sess)
        self._grant_from_db(
            sess,
            to_add,
            user_info_lowercase,
            user_project_lowercase,
            auth_provider_list,
        )

        # re-grant
        self._grant_from_storage(to_update, user_project_lowercase, sess)
        self._update_from_db(sess, to_update, user_project_lowercase)

        self._validate_and_update_user_admin(sess, user_info_lowercase)

        sess.commit()

    def _revoke_from_db(self, sess, to_delete):
        """
        Revoke user access to projects in the auth database

        Args:
            sess: sqlalchemy session
            to_delete: a set of (username, project.auth_id) to be revoked from db
        Return:
            None
        """
        for (username, project_auth_id) in to_delete:
            q = (
                sess.query(AccessPrivilege)
                .filter(AccessPrivilege.project.has(auth_id=project_auth_id))
                .join(AccessPrivilege.user)
                .filter(func.lower(User.username) == username)
                .all()
            )
            for access in q:
                self.logger.info(
                    "revoke {} access to {} in db".format(username, project_auth_id)
                )
                sess.delete(access)

    def _validate_and_update_user_admin(self, sess, user_info):
        """
        Make sure there is no admin user that is not in yaml/csv files

        Args:
            sess: sqlalchemy session
            user_info: a dict of
            {
                username: {
                    'email': email,
                    'display_name': display_name,
                    'phone_number': phonenum,
                    'tags': {'k1':'v1', 'k2': 'v2'}
                    'admin': is_admin
                }
            }
        Returns:
            None
        """
        for admin_user in sess.query(User).filter_by(is_admin=True).all():
            if admin_user.username.lower() not in user_info:
                admin_user.is_admin = False
                sess.add(admin_user)
                self.logger.info(
                    "remove admin access from {} in db".format(
                        admin_user.username.lower()
                    )
                )

    def _update_from_db(self, sess, to_update, user_project):
        """
        Update user access to projects in the auth database

        Args:
            sess: sqlalchemy session
            to_update:
                a set of (username, project.auth_id) to be updated from db

        Return:
            None
        """

        for (username, project_auth_id) in to_update:
            q = (
                sess.query(AccessPrivilege)
                .filter(AccessPrivilege.project.has(auth_id=project_auth_id))
                .join(AccessPrivilege.user)
                .filter(func.lower(User.username) == username)
                .all()
            )
            for access in q:
                access.privilege = user_project[username][project_auth_id]
                self.logger.info(
                    "update {} with {} access to {} in db".format(
                        username, access.privilege, project_auth_id
                    )
                )

    def _grant_from_db(self, sess, to_add, user_info, user_project, auth_provider_list):
        """
        Grant user access to projects in the auth database
        Args:
            sess: sqlalchemy session
            to_add: a set of (username, project.auth_id) to be granted
            user_project:
                a dictionary of {username: {project: {'read','write'}}
        Return:
            None
        """
        for (username, project_auth_id) in to_add:
            u = query_for_user(session=sess, username=username)

            auth_provider = auth_provider_list[0]
            if "dbgap_role" not in user_info[username]["tags"]:
                auth_provider = auth_provider_list[1]

            user_access = AccessPrivilege(
                user=u,
                project=self._projects[project_auth_id],
                privilege=list(user_project[username][project_auth_id]),
                auth_provider=auth_provider,
            )
            self.logger.info(
                "grant user {} to {} with access {}".format(
                    username, user_access.project, user_access.privilege
                )
            )
            sess.add(user_access)

    def _upsert_userinfo(self, sess, user_info):
        """
        update user info to database.

        Args:
            sess: sqlalchemy session
            user_info:
                a dict of {username: {display_name, phone_number, tags, admin}

        Return:
            None
        """

        for username in user_info:
            u = query_for_user(session=sess, username=username)

            if u is None:
                self.logger.info("create user {}".format(username))
                u = User(username=username)
                sess.add(u)

            if self.arborist_client:
                self.arborist_client.create_user({"name": username})

            u.email = user_info[username].get("email", "")
            u.display_name = user_info[username].get("display_name", "")
            u.phone_number = user_info[username].get("phone_number", "")
            u.is_admin = user_info[username].get("admin", False)

            # do not update if there is no tag
            if user_info[username]["tags"] == {}:
                continue

            # remove user db tags if they are not shown in new tags
            for tag in u.tags:
                if tag.key not in user_info[username]["tags"]:
                    u.tags.remove(tag)

            # sync
            for k, v in user_info[username]["tags"].iteritems():
                found = False
                for tag in u.tags:
                    if tag.key == k:
                        found = True
                        tag.value = v
                # create new tag if not found
                if not found:
                    tag = Tag(key=k, value=v)
                    u.tags.append(tag)

    def _revoke_from_storage(self, to_delete, sess):
        """
        If a project have storage backend, revoke user's access to buckets in
        the storage backend.

        Args:
            to_delete: a set of (username, project.auth_id) to be revoked

        Return:
            None
        """
        for (username, project_auth_id) in to_delete:
            project = (
                sess.query(Project).filter(Project.auth_id == project_auth_id).first()
            )
            for sa in project.storage_access:
                self.logger.info(
                    "revoke {} access to {} in {}".format(
                        username, project_auth_id, sa.provider.name
                    )
                )
                self.storage_manager.revoke_access(
                    provider=sa.provider.name,
                    username=username,
                    project=project,
                    session=sess,
                )

    def _grant_from_storage(self, to_add, user_project, sess):
        """
        If a project have storage backend, grant user's access to buckets in
        the storage backend.

        Args:
            to_add: a set of (username, project.auth_id)  to be granted
            user_project: a dictionary like:

                    {username: {phsid: {'read-storage','write-storage'}}}

        Return:
            None
        """
        for (username, project_auth_id) in to_add:
            project = self._projects[project_auth_id]
            for sa in project.storage_access:
                access = list(user_project[username][project_auth_id])
                self.logger.info(
                    "grant {} access {} to {} in {}".format(
                        username, access, project_auth_id, sa.provider.name
                    )
                )
                self.storage_manager.grant_access(
                    provider=sa.provider.name,
                    username=username,
                    project=project,
                    access=access,
                    session=sess,
                )

    def _init_projects(self, user_project, sess):
        """
        initialize projects
        """
        if self.project_mapping:
            for projects in self.project_mapping.values():
                for p in projects:
                    project = self._get_or_create(sess, Project, **p)
                    self._projects[p["auth_id"]] = project
        for _, projects in user_project.iteritems():
            for auth_id in projects.keys():
                project = sess.query(Project).filter(Project.auth_id == auth_id).first()
                if not project:
                    data = {"name": auth_id, "auth_id": auth_id}
                    try:
                        project = self._get_or_create(sess, Project, **data)
                    except IntegrityError as e:
                        sess.rollback()
                        self.logger.error(str(e))
                        raise Exception(
                            "Project {} already exists. Detail {}. Please contact your system administrator.".format(
                                auth_id, str(e)
                            )
                        )
                if auth_id not in self._projects:
                    self._projects[auth_id] = project

    @staticmethod
    def _get_or_create(sess, model, **kwargs):
        instance = sess.query(model).filter_by(**kwargs).first()
        if not instance:
            instance = model(**kwargs)
            sess.add(instance)
        return instance

    def sync(self):
        if self.session:
            self._sync(self.session)
        else:
            with self.driver.session as s:
                self._sync(s)

    def _sync(self, sess):
        """
        Collect files from dbgap server, sync csv and yaml files to storage
        backend and fence DB
        """
        dbgap_file_list = []
        tmpdir = tempfile.mkdtemp()
        if self.is_sync_from_dbgap_server:
            self.logger.info("Download from server")
            try:
                if self.protocol == "sftp":
                    self._get_from_sftp_with_proxy(tmpdir)
                else:
                    self._get_from_ftp_with_proxy(tmpdir)
                dbgap_file_list = glob.glob(os.path.join(tmpdir, "*"))
            except Exception as e:
                self.logger.error(e)
                exit(1)

        permissions = [{"read-storage"} for _ in dbgap_file_list]
        user_projects, user_info = self._parse_csv(
            dict(zip(dbgap_file_list, permissions)), encrypted=True, sess=sess
        )
        try:
            shutil.rmtree(tmpdir)
        except OSError as e:
            self.logger.info(e)
            if e.errno != errno.ENOENT:
                raise

        local_csv_file_list = []
        if self.sync_from_local_csv_dir:
            local_csv_file_list = glob.glob(
                os.path.join(self.sync_from_local_csv_dir, "*")
            )

        permissions = [{"read-storage"} for _ in local_csv_file_list]
        user_projects_csv, user_info_csv = self._parse_csv(
            dict(zip(local_csv_file_list, permissions)), encrypted=False, sess=sess
        )

        try:
            user_yaml = UserYAML.from_file(
                self.sync_from_local_yaml_file, encrypted=False, logger=self.logger
            )
        except (EnvironmentError, AssertionError) as e:
            self.logger.error(str(e))
            self.logger.error("aborting early")
            return

        user_projects_csv = {
            key.lower(): value for key, value in user_projects_csv.iteritems()
        }
        user_projects = {key.lower(): value for key, value in user_projects.iteritems()}
        user_yaml.projects = {
            key.lower(): value for key, value in user_yaml.projects.iteritems()
        }

        self.sync_two_phsids_dict(user_projects_csv, user_projects)
        self.sync_two_user_info_dict(user_info_csv, user_info)

        # privilleges in yaml files overide ones in csv files
        self.sync_two_phsids_dict(user_yaml.projects, user_projects)
        self.sync_two_user_info_dict(user_yaml.user_info, user_info)

        if user_projects:
            self.logger.info("Sync to db and storage backend")
            self.logger.info(str(user_projects))
            self.sync_to_db_and_storage_backend(user_projects, user_info, sess)
            self.logger.info("Finish syncing to db and storage backend")
        else:
            self.logger.info("No users for syncing")

        if user_yaml.rbac:
            if not self.arborist_client:
                raise EnvironmentError(
                    "yaml file contains rbac section but sync is not configured with"
                    " arborist client"
                )
            self.logger.info("Synchronizing arborist...")
            success = self._update_arborist(sess, user_yaml)
            if success:
                self.logger.info("Finished synchronizing arborist")
            else:
                self.logger.error("Could not synchronize successfully")
                exit(1)
        else:
            self.logger.info("No resources specified; skipping arborist sync")

        if self.arborist_client:
            self.logger.info("Synchronizing arborist with authorization info...")
            success = self._update_authz_in_arborist(sess, user_projects, user_yaml)
            if success:
                self.logger.info(
                    "Finished synchronizing authorization info to arborist"
                )
            else:
                self.logger.error(
                    "Could not synchronize authorization info successfully to arborist"
                )
                exit(1)

    def _update_arborist(self, session, user_yaml):
        """
        Create roles, resources, policies, groups in arborist from the information in
        ``user_yaml``.

        The projects are sent to arborist as resources with paths like
        ``/projects/{project}``. Roles are created with just the original names
        for the privileges like ``"read-storage"`` etc.

        Args:
            session (sqlalchemy.Session)
            user_yaml (UserYAML)

        Return:
            bool: success
        """
        healthy = self._is_arborist_healthy()
        if not healthy:
            return False

        # Set up the resource tree in arborist
        resources = user_yaml.rbac.get("resources", [])
        for resource in resources:
            try:
                self.arborist_client.update_resource("/", resource)
            except ArboristError as e:
                self.logger.error(e)
                # keep going; maybe just some conflicts from things existing already

        roles = user_yaml.rbac.get("roles", [])
        for role in roles:
            try:
                response = self.arborist_client.create_role(role)
                if response:
                    self._created_roles.add(role["id"])
            except ArboristError as e:
                self.logger.error(e)
                # keep going; maybe just some conflicts from things existing already

        policies = user_yaml.rbac.get("policies", [])
        for policy in policies:
            try:
                response = self.arborist_client.create_policy(policy, overwrite=True)
                if response:
                    self._created_policies.add(policy["id"])
            except ArboristError as e:
                self.logger.error(e)
                # keep going; maybe just some conflicts from things existing already

<<<<<<< HEAD
        groups = user_yaml.rbac.get("groups", [])
        for group in groups:
            missing = {"name", "users", "policies"}.difference(set(group.keys()))
            if missing:
                name = group.get("name", "{MISSING NAME}")
                self.logger.error(
                    "group {} missing required field(s): {}".format(name, list(missing))
                )
                continue
            try:
                response = self.arborist_client.create_group(
                    group["name"],
                    description=group.get("description", ""),
                    users=group["users"],
                    policies=group["policies"],
                    overwrite=True,
                )
            except ArboristError as e:
                self.logger.info("couldn't create group: {}".format(str(e)))

        # add policies for `anonymous` and `logged-in` groups

        for policy in user_yaml.rbac.get("anonymous_policies", []):
            self.arborist_client.grant_group_policy("anonymous", policy)

        for policy in user_yaml.rbac.get("all_users_policies", []):
            self.arborist_client.grant_group_policy("logged-in", policy)

        return True

    def _update_authz_in_arborist(self, session, user_projects, user_yaml=None):
        """
        Assign users policies in arborist from the information in
        ``user_projects`` and optionally a ``user_yaml``.

        The projects are sent to arborist as resources with paths like
        ``/projects/{project}``. Roles are created with just the original names
        for the privileges like ``"read-storage"`` etc.

        Args:
            user_projects (dict)
            user_yaml (UserYAML) optional, if there are policies for users in a user.yaml

        Return:
            bool: success
        """
        healthy = self._is_arborist_healthy()
        if not healthy:
            return False

        self.logger.info(str(user_projects))

        if user_yaml:
            # update the project info with `projects` specified in user.yaml
            self.sync_two_phsids_dict(user_yaml.user_rbac, user_projects)

        self.logger.info("****************************")
        self.logger.info(str(user_projects))

        for username, user_project_info in user_projects.iteritems():
=======
        for client_name, client_details in user_yaml.clients.iteritems():
            client_policies = client_details.get("policies", [])
            client = session.query(Client).filter_by(name=client_name).first()
            # update existing clients, do not create new ones
            if not client:
                self.logger.warning(
                    "client to update (`{}`) does not exist in fence: skipping".format(
                        client_name
                    )
                )
                continue
            try:
                self.arborist_client.update_client(client.client_id, client_policies)
            except ArboristError as e:
                self.logger.info(
                    "not granting policies {} to client `{}`; {}".format(
                        client_policies, client_name, str(e)
                    )
                )

        user_projects = user_yaml.user_rbac
        for username, user_resources in user_projects.iteritems():
>>>>>>> 5b80eb37
            self.logger.info("processing user `{}`".format(username))
            user = query_for_user(session=session, username=username)

            self.arborist_client.create_user_if_not_exist(username)
            self.arborist_client.revoke_all_policies_for_user(username)

            if user_yaml:
                for policy in user_yaml.policies.get(user.username, []):
                    self.arborist_client.grant_user_policy(user.username, policy)

            for project, permissions in user_project_info.iteritems():

                # check if this is a dbgap project, if it is, we need to get the right
                # resource path, otherwise just use given project as path
                path = self._dbgap_resources.get(project, project)

                for permission in permissions:
                    # "permission" in the dbgap sense, not the arborist sense
                    if permission not in self._created_roles:
                        try:
                            self.arborist_client.create_role(
                                arborist_role_for_permission(permission)
                            )
                        except ArboristError as e:
                            self.logger.info(
                                "not creating role for permission `{}`; {}".format(
                                    permission, str(e)
                                )
                            )
                        self._created_roles.add(permission)

                    # If everything was created fine, grant a policy to
                    # this user which contains exactly just this resource,
                    # with this permission as a role.

                    # format project '/x/y/z' -> 'x.y.z'
                    # so the policy id will be something like 'x.y.z-create'
                    policy_id = _format_policy_id(path, permission)
                    if policy_id not in self._created_policies:
                        try:
                            self.arborist_client.create_policy(
                                {
                                    "id": policy_id,
                                    "description": "policy created by fence sync",
                                    "role_ids": [permission],
                                    "resource_paths": [path],
                                },
                                overwrite=True,
                            )
                        except ArboristError as e:
                            self.logger.info(
                                "not creating policy in arborist; {}".format(str(e))
                            )
                        self._created_policies.add(policy_id)

                    self.arborist_client.grant_user_policy(user.username, policy_id)
        return True

    def _add_dbgap_project_to_arborist(self, dbgap_study):
        """
        Return the arborist resource path after adding the specified dbgap study
        to arborist.

        Args:
            dbgap_study (str): study phs identifier

        Returns:
            str: arborist resource path for study
        """
        healthy = self._is_arborist_healthy()
        if not healthy:
            return False

        try:
            response = self.arborist_client.update_resource(
                DBGAP_ARBORIST_RESOURCE_PREFIX,
                {"name": dbgap_study, "description": "synced from dbGaP"},
                create_parents=True,
            )
            self.logger.info(
                "added dbgap project {} as an arborist resource under parent path: {}. "
                "Arborist response: {}".format(
                    dbgap_study, DBGAP_ARBORIST_RESOURCE_PREFIX, response
                )
            )
            if dbgap_study not in self._dbgap_resources:
                self._dbgap_resources[dbgap_study] = (
                    DBGAP_ARBORIST_RESOURCE_PREFIX + dbgap_study
                )

            return DBGAP_ARBORIST_RESOURCE_PREFIX + dbgap_study
        except ArboristError as e:
            self.logger.error(e)
            # keep going; maybe just some conflicts from things existing already

    def _is_arborist_healthy(self):
        if not self.arborist_client:
            self.logger.warn("no arborist client set; skipping arborist dbgap sync")
            return False
        if not self.arborist_client.healthy():
            # TODO (rudyardrichter, 2019-01-07): add backoff/retry here
            self.logger.error(
                "arborist service is unavailable; skipping main arborist dbgap sync"
            )
            return False
        return True<|MERGE_RESOLUTION|>--- conflicted
+++ resolved
@@ -1016,7 +1016,6 @@
                 self.logger.error(e)
                 # keep going; maybe just some conflicts from things existing already
 
-<<<<<<< HEAD
         groups = user_yaml.rbac.get("groups", [])
         for group in groups:
             missing = {"name", "users", "policies"}.difference(set(group.keys()))
@@ -1077,30 +1076,6 @@
         self.logger.info(str(user_projects))
 
         for username, user_project_info in user_projects.iteritems():
-=======
-        for client_name, client_details in user_yaml.clients.iteritems():
-            client_policies = client_details.get("policies", [])
-            client = session.query(Client).filter_by(name=client_name).first()
-            # update existing clients, do not create new ones
-            if not client:
-                self.logger.warning(
-                    "client to update (`{}`) does not exist in fence: skipping".format(
-                        client_name
-                    )
-                )
-                continue
-            try:
-                self.arborist_client.update_client(client.client_id, client_policies)
-            except ArboristError as e:
-                self.logger.info(
-                    "not granting policies {} to client `{}`; {}".format(
-                        client_policies, client_name, str(e)
-                    )
-                )
-
-        user_projects = user_yaml.user_rbac
-        for username, user_resources in user_projects.iteritems():
->>>>>>> 5b80eb37
             self.logger.info("processing user `{}`".format(username))
             user = query_for_user(session=session, username=username)
 
@@ -1157,6 +1132,27 @@
                         self._created_policies.add(policy_id)
 
                     self.arborist_client.grant_user_policy(user.username, policy_id)
+        
+        for client_name, client_details in user_yaml.clients.iteritems():
+            client_policies = client_details.get("policies", [])
+            client = session.query(Client).filter_by(name=client_name).first()
+            # update existing clients, do not create new ones
+            if not client:
+                self.logger.warning(
+                    "client to update (`{}`) does not exist in fence: skipping".format(
+                        client_name
+                    )
+                )
+                continue
+            try:
+                self.arborist_client.update_client(client.client_id, client_policies)
+            except ArboristError as e:
+                self.logger.info(
+                    "not granting policies {} to client `{}`; {}".format(
+                        client_policies, client_name, str(e)
+                    )
+                )
+                
         return True
 
     def _add_dbgap_project_to_arborist(self, dbgap_study):
