from functools import wraps

from cdispyutils import auth
import flask
from flask_sqlalchemy_session import current_session

from .errors import Unauthorized, InternalError
<<<<<<< HEAD
from fence.models import User, IdentityProvider
=======
from .data_model.models import User, IdentityProvider
from flask import current_app as capp
>>>>>>> 90a6319b


def login_user(request, username, provider):
    user = current_session.query(
        User).filter(User.username == username).first()
    if not user:
        user = User(username=username)
        idp = (
            current_session.query(IdentityProvider)
            .filter(IdentityProvider.name == provider).first()
        )
        if not idp:
            raise InternalError("{} provider not setup".format(provider))
        user.identity_provider = idp
        current_session.add(user)
        current_session.commit()
    flask.g.user = user
    flask.g.scopes = ["_all"]
    flask.g.token = None


def logout(next_url=None):
    # Call get_current_user (but ignore the result) just to check that either
    # the user is logged in or that authorization is mocked.
    get_current_user()
    if flask.session['provider'] == IdentityProvider.itrust:
        next_url = flask.current_app.config['ITRUST_GLOBAL_LOGOUT'] + next_url
    flask.session.clear()
    return next_url


def check_scope(scope):
    def wrapper(f):
        @wraps(f)
        def check_scope_and_call(*args, **kwargs):
            if '_all' in flask.g.scopes or scope in flask.g.scopes:
                return f(*args, **kwargs)
            else:
                raise Unauthorized(
                    "Requested scope {} can't access this endpoint"
                    .format(scope))
        return check_scope_and_call
    return wrapper


def login_required(scope=None):
    """
    Create decorator to require a user session in shibboleth.
    """

    def decorator(f):

        @wraps(f)
        def wrapper(*args, **kwargs):
            if flask.session.get('username'):
                login_user(
                    flask.request,
                    flask.session['username'],
                    flask.session['provider'],
                )
                return f(*args, **kwargs)

            eppn = flask.request.headers.get(
                flask.current_app.config['SHIBBOLETH_HEADER']
            )

            if flask.current_app.config.get('MOCK_AUTH') is True:
                eppn = 'test'
            # if there is authorization header for oauth
            if 'Authorization' in flask.request.headers:
                has_oauth(scope=scope)
                return f(*args, **kwargs)
            # if there is shibboleth session, then create user session and
            # log user in
            elif eppn:
                username = eppn.split('!')[-1]
                flask.session['username'] = username
                flask.session['provider'] = IdentityProvider.itrust
                login_user(flask.request, username, flask.session['provider'])
                return f(*args, **kwargs)
            else:
                raise Unauthorized("Please login")

        return wrapper

    return decorator


def has_oauth(scope=None):
    scope = scope or set()
    scope.update({'access'})
    try:
        user_api = capp.config['USER_API'] if capp.config.has_key('USER_API') else capp.config['HOSTNAME']
        access_token = auth.validate_request_jwt(
            aud=scope, user_api=user_api
        )
    except auth.JWTValidationError as e:
        raise Unauthorized('failed to validate token: {}'.format(e))
    user_id = access_token['sub']
    user = current_session.query(User).filter_by(id=int(user_id)).first()
    if not user:
<<<<<<< HEAD
        raise Unauthorized('no user found with id: {}'.format(user_id))
=======
        raise Unauthorized('no user found with id {}'.format(user_id))
    # set some application context for current user and client id
>>>>>>> 90a6319b
    flask.g.user = user
    # client_id should be None if the field doesn't exist or is empty
    flask.g.client_id = access_token.get('azp') or None
    flask.g.token = access_token


def get_current_user():
    username = flask.session.get('username')
    if not username:
        eppn = flask.request.headers.get(
            flask.current_app.config['SHIBBOLETH_HEADER']
        )
        if flask.current_app.config.get('MOCK_AUTH') is True:
            eppn = 'test'
        if eppn:
            username = eppn.split('!')[-1]
        else:
            raise Unauthorized("User not logged in")
    return (
        current_session.query(User)
        .filter(User.username == username)
        .first()
    )<|MERGE_RESOLUTION|>--- conflicted
+++ resolved
@@ -4,13 +4,8 @@
 import flask
 from flask_sqlalchemy_session import current_session
 
-from .errors import Unauthorized, InternalError
-<<<<<<< HEAD
+from fence.errors import Unauthorized, InternalError
 from fence.models import User, IdentityProvider
-=======
-from .data_model.models import User, IdentityProvider
-from flask import current_app as capp
->>>>>>> 90a6319b
 
 
 def login_user(request, username, provider):
@@ -103,7 +98,10 @@
     scope = scope or set()
     scope.update({'access'})
     try:
-        user_api = capp.config['USER_API'] if capp.config.has_key('USER_API') else capp.config['HOSTNAME']
+        user_api = flask.current_app.config.get(
+            'USER_API',
+            flask.current_app.config['HOSTNAME']
+        )
         access_token = auth.validate_request_jwt(
             aud=scope, user_api=user_api
         )
@@ -112,12 +110,8 @@
     user_id = access_token['sub']
     user = current_session.query(User).filter_by(id=int(user_id)).first()
     if not user:
-<<<<<<< HEAD
         raise Unauthorized('no user found with id: {}'.format(user_id))
-=======
-        raise Unauthorized('no user found with id {}'.format(user_id))
     # set some application context for current user and client id
->>>>>>> 90a6319b
     flask.g.user = user
     # client_id should be None if the field doesn't exist or is empty
     flask.g.client_id = access_token.get('azp') or None
