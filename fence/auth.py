--- conflicted
+++ resolved
@@ -58,23 +58,15 @@
     flask.current_app.logger.debug("IN AUTH LOGOUT, next_url = {0}".format(next_url))
     if not user:
         raise Unauthorized("You are not logged in")
-<<<<<<< HEAD
-    if flask.session['provider'] == IdentityProvider.itrust:
+    if flask.session.get('provider') == IdentityProvider.itrust:
         itrust_next_url = flask.current_app.config['ITRUST_GLOBAL_LOGOUT'] + next_url
-        flask.current_app.logger.debug("IN AUTH LOGOUT, itrust_next_url = {0}".format(itrust_next_url))
-    flask.session.clear()
-    flask.current_app.logger.debug("IN AUTH LOGOUT WE RETURN, itrust or next = {0}".format((itrust_next_url or next_url)))
-    return (itrust_next_url or next_url)
-=======
-    if flask.session.get('provider') == IdentityProvider.itrust:
-        next_url = flask.current_app.config['ITRUST_GLOBAL_LOGOUT'] + next_url
     flask.session.clear()
     redirect_response = flask.make_response(
-        flask.redirect(next_url)
+        flask.redirect(itrust_next_url or next_url)
     )
     clear_cookies(redirect_response)
     return redirect_response
->>>>>>> 2fa7e5b5
+
 
 
 def check_scope(scope):
