--- conflicted
+++ resolved
@@ -27,13 +27,6 @@
 from fence.jwt.token import CLIENT_ALLOWED_SCOPES
 from userdatamodel import Base
 from userdatamodel.models import (
-<<<<<<< HEAD
-    AccessPrivilege, Application, AuthorizationProvider, Bucket, Certificate,
-    CloudProvider, ComputeAccess, GoogleProxyGroup, HMACKeyPair,
-    HMACKeyPairArchive, IdentityProvider, Policy, Project, ProjectToBucket,
-    Group, S3Credential, StorageAccess, User, Tag, UserToBucket, UserToGroup,
-    users_to_policies,
-=======
     AccessPrivilege,
     Application,
     AuthorizationProvider,
@@ -42,20 +35,20 @@
     CloudProvider,
     ComputeAccess,
     GoogleProxyGroup,
+    Group,
     HMACKeyPair,
     HMACKeyPairArchive,
     IdentityProvider,
     Policy,
     Project,
     ProjectToBucket,
-    Group,
     S3Credential,
     StorageAccess,
+    Tag,
     User,
-    Tag,
     UserToBucket,
     UserToGroup,
->>>>>>> eb25be46
+    users_to_policies,
 )
 
 
