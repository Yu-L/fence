--- conflicted
+++ resolved
@@ -10,10 +10,7 @@
 """
 
 from authlib.flask.oauth2.sqla import OAuth2AuthorizationCodeMixin, OAuth2ClientMixin
-<<<<<<< HEAD
 import bcrypt
-=======
->>>>>>> f7f5e774
 import flask
 from sqlalchemy import (
     Integer,
@@ -39,25 +36,13 @@
     CloudProvider,
     ComputeAccess,
     GoogleProxyGroup,
-<<<<<<< HEAD
-=======
     Group,
->>>>>>> f7f5e774
     HMACKeyPair,
     HMACKeyPairArchive,
     IdentityProvider,
     Policy,
     Project,
     ProjectToBucket,
-<<<<<<< HEAD
-    Group,
-    S3Credential,
-    StorageAccess,
-    User,
-    Tag,
-    UserToBucket,
-    UserToGroup,
-=======
     S3Credential,
     StorageAccess,
     Tag,
@@ -65,7 +50,6 @@
     UserToBucket,
     UserToGroup,
     users_to_policies,
->>>>>>> f7f5e774
 )
 
 
@@ -100,20 +84,15 @@
     _default_scopes = Column(Text)
     _scopes = ["compute", "storage", "user"]
 
-<<<<<<< HEAD
     def __init__(self, client_id, **kwargs):
         """
         NOTE that for authlib, the client must have an attribute ``redirect_uri`` which
         is a newline-delimited list of valid redirect URIs.
         """
-=======
-    def __init__(self, **kwargs):
->>>>>>> f7f5e774
         if "allowed_scopes" in kwargs:
             allowed_scopes = kwargs.pop("allowed_scopes")
             if isinstance(allowed_scopes, list):
                 kwargs["_allowed_scopes"] = " ".join(allowed_scopes)
-<<<<<<< HEAD
             else:
                 kwargs["_allowed_scopes"] = allowed_scopes
         if "redirect_uris" in kwargs:
@@ -128,11 +107,6 @@
         else:
             self.grant_types = ["authorization_code"]
         super(Client, self).__init__(client_id=client_id, **kwargs)
-=======
-            else:
-                kwargs["_allowed_scopes"] = allowed_scopes
-        super(Client, self).__init__(**kwargs)
->>>>>>> f7f5e774
 
     @property
     def allowed_scopes(self):
@@ -149,15 +123,6 @@
         if self.is_confidential is False:
             return "public"
         return "confidential"
-<<<<<<< HEAD
-=======
-
-    @property
-    def redirect_uris(self):
-        if self._redirect_uris:
-            return self._redirect_uris.split()
-        return []
->>>>>>> f7f5e774
 
     @property
     def default_redirect_uri(self):
@@ -173,7 +138,6 @@
     def get_by_client_id(client_id):
         with flask.current_app.db.session as session:
             return session.query(Client).filter_by(client_id=client_id).first()
-<<<<<<< HEAD
 
     def check_client_type(self, client_type):
         return (client_type == "confidential" and self.is_confidential) or (
@@ -185,8 +149,6 @@
             client_secret.encode("utf-8"), self.client_secret.encode("utf-8")
         )
         return check_hash == self.client_secret
-=======
->>>>>>> f7f5e774
 
     def check_requested_scopes(self, scopes):
         return set(self.allowed_scopes).issuperset(scopes)
