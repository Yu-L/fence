--- conflicted
+++ resolved
@@ -23,15 +23,9 @@
 from userdatamodel import Base
 from userdatamodel.models import (
     AccessPrivilege, Application, AuthorizationProvider, Bucket, Certificate,
-<<<<<<< HEAD
-    CloudProvider, ComputeAccess, HMACKeyPair, HMACKeyPairArchive,
-    IdentityProvider, Project, ProjectToBucket, Group, S3Credential,
-    StorageAccess, User, UserToBucket, UserToGroup
-=======
     CloudProvider, ComputeAccess, GoogleProxyGroup, HMACKeyPair,
     HMACKeyPairArchive, IdentityProvider, Project, ProjectToBucket, Group,
-    S3Credential, StorageAccess, User, Tag, UserToBucket
->>>>>>> 2fa7e5b5
+    S3Credential, StorageAccess, User, Tag, UserToBucket, UserToGroup
 )
 
 
