from fence.errors import NotFound, UserError
from fence.models import User
from fence.resources import (
    group as gp,
    project as pj,
    user as us,
    userdatamodel as udm
)
from flask import current_app as capp


__all__ = [
    'connect_user_to_project', 'get_user_info', 'get_all_users',
    'get_user_groups', 'create_user', 'update_user', 'add_user_to_projects',
    'delete_user', 'add_user_to_groups', 'connect_user_to_group',
    'remove_user_from_groups', 'disconnect_user_from_group',
    'remove_user_from_project'
]


def connect_user_to_project(current_session, usr, project=None):
    """
    Create a user name for the specific project.
    Returns a dictionary.
    """
    datamodel_user = udm.create_user_by_username_project(
        current_session,
        usr,
        project
    )

    proj = datamodel_user["project"]
    priv = datamodel_user["privileges"]
    cloud_providers = udm.get_cloud_providers_from_project(current_session, proj.id)
    response = []
    for provider in cloud_providers:
        capp.storage_manager.get_or_create_user(provider.backend, usr)
        buckets = udm.get_buckets_by_project_cloud_provider(
            current_session, proj.id, provider.id)
        for bucket in buckets["buckets"]:
            try:
                capp.storage_manager.update_bucket_acl(
                    provider.backend,
                    bucket,
                    (usr, priv.privilege))
                msg = ("Success: user access"
                       " created for a bucket in the project {0}")
                response.append(msg.format(proj.name))
            except:
                msg = ("Error user access not"
                       " created for project {0} and bucket {2}")
                response.append(
                    msg.format(proj.name, bucket["name"]))
    return response


def get_user_info(current_session, username):
    return us.get_user_info(current_session, username)


def get_all_users(current_session):
    users = udm.get_all_users(current_session)
    users_names = []
    for user in users:
        new_user = {}
        new_user['name'] = user.username
        if user.is_admin:
            new_user['role'] = "admin"
        else:
            new_user['role'] = "user"
        users_names.append(new_user)
    return {"users": users_names}


def get_user_groups(current_session, username):
    user_groups = us.get_user_groups(current_session, username)['groups']
    user_groups_info = []
    for group in user_groups:
        user_groups_info.append(gp.get_group_info(current_session, group))
    return {"groups": user_groups_info}


def create_user(current_session, username, role, email):
    """
    Create a user for all the projects or groups in the list.
    If the user already exists, to avoid unadvertedly changing it, we suggest update
    Returns a dictionary.
    """
    try:
        usr = us.get_user(current_session, username)
        raise UserError(("Error: user already exist. If this is not a"
               " mistake, please, retry using update"))
    except NotFound:
        user_list = [user['name'].upper() for user in get_all_users(current_session)['users']]
        if username.upper() in user_list:
            raise UserError(("Error: user with a name with the same combination/order "
                             "of characters already exists. Please remove this other user"
                             " or modify the new one. Contact us in case of doubt"))
        is_admin = role == "admin"
        email_add = email
        usr = User(username=username, active=True, is_admin=is_admin, email=email_add)
        current_session.add(usr)
        return us.get_user_info(current_session, username)


def update_user(current_session, username, role, email, new_name):
    usr = us.get_user(current_session, username)
    user_list = [user['name'].upper() for user in get_all_users(current_session)['users']]
    if new_name.upper() in user_list and not username.upper() == new_name.upper():
        raise UserError(("Error: user with a name with the same combination/order "
                         "of characters already exists. Please remove this other user"
                         " or modify the new one. Contact us in case of doubt"))
    usr.email = email or usr.email
    if role:
        is_admin = True if role == 'admin' else False
    else:
        is_admin = usr.is_admin
    usr.is_admin = is_admin
    usr.username = new_name or usr.username
    return us.get_user_info(current_session, usr.username)


def add_user_to_projects(current_session, username, projects=None):
    if not projects:
        projects = []
    usr = us.get_user(current_session, username)
    responses = []
    for proj in projects:
        try:
            response = connect_user_to_project(current_session, usr, proj)
            responses.append(response)
        except Exception as e:
            current_session.rollback()
            raise e
    return {"result": responses}


def delete_user(current_session, username):
    """
    Remove a user from both the userdatamodel
    and the assciated storage for that project/bucket.
    Returns a dictionary.
    """
    response = us.delete_user(current_session, username)
    if response["result"] == "success":
        providers = response.get("providers",[])
        for provider in providers:
            capp.storage_manager.delete_user(provider.backend, response["user"])
        
        return {"result": "success"}


def add_user_to_groups(current_session, username, groups=None):
    if not groups:
        groups = []
    usr = us.get_user(current_session, username)
    responses = []
    for groupname in groups:
        try:
            response = connect_user_to_group(current_session, usr, groupname)
            responses.append(response)
        except Exception as e:
            current_session.rollback()
            raise e
    return {"result": responses}


def connect_user_to_group(current_session, usr, groupname=None):
    grp = gp.get_group(current_session, groupname)
    if not grp:
        raise UserError(("Group {0} doesn't exist".format(groupname)))
    else:
        responses = []
        responses.append(gp.connect_user_to_group(current_session, usr, grp))
        projects = gp.get_group_projects(current_session, groupname)
        projects_data = [ pj.get_project(current_session, project).auth_id for project in projects]
        projects_list = [{"auth_id": auth_id, "privilege": ["read"]} for auth_id in projects_data]
        for project in projects_list:
            connect_user_to_project(current_session, usr, project)
        return responses


def remove_user_from_groups(current_session, username, groups=None):
    if not groups:
        groups = []
    usr = us.get_user(current_session, username)
    user_groups = us.get_user_groups(current_session, username)['groups']
    groups_to_keep =  [x for x in user_groups if x not in groups]

    projects_to_keep =  {item for sublist in
                          [gp.get_group_projects(current_session, x) for x in groups_to_keep]
                          for item in sublist}

    projects_to_remove = {item for sublist in
                          [ gp.get_group_projects(current_session, x) for x in groups]
                          for item in sublist if item not in projects_to_keep}

    responses = []
    for groupname in groups:
        try:
            response = disconnect_user_from_group(current_session, usr, groupname)
            responses.append(response)
        except Exception as e:
            current_session.rollback()
            raise e
    for project in projects_to_remove:
        remove_user_from_project(current_session, usr, project)
    return {"result": responses}


def disconnect_user_from_group(current_session, usr, groupname):
    grp = gp.get_group(current_session, groupname)
    if not grp:
<<<<<<< HEAD
        return {"warning": ("Group {0} doesn't exist".format(group))}
=======
        return {"warning": ("Group {0} doesn't exist".format(groupname))}
>>>>>>> df5c10b0

    response = gp.remove_user_from_group(current_session, usr, grp)
    projects = gp.get_group_projects(current_session, groupname)
    projects_data = [
        pj.get_project(current_session, project).auth_id
        for project in projects
    ]
    return response


def remove_user_from_project(current_session, usr, project_name):
    proj = pj.get_project(current_session, project_name)
    us.remove_user_from_project(current_session, usr, proj)<|MERGE_RESOLUTION|>--- conflicted
+++ resolved
@@ -211,11 +211,7 @@
 def disconnect_user_from_group(current_session, usr, groupname):
     grp = gp.get_group(current_session, groupname)
     if not grp:
-<<<<<<< HEAD
-        return {"warning": ("Group {0} doesn't exist".format(group))}
-=======
         return {"warning": ("Group {0} doesn't exist".format(groupname))}
->>>>>>> df5c10b0
 
     response = gp.remove_user_from_group(current_session, usr, grp)
     projects = gp.get_group_projects(current_session, groupname)
