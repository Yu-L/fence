--- conflicted
+++ resolved
@@ -222,8 +222,6 @@
 
     return True
 
-
-<<<<<<< HEAD
 def do_get_service_account_from_google_project(project_id):
     """
     Get service account given project id and service account id
@@ -237,7 +235,8 @@
     """
     with GoogleCloudManager(project_id) as g_mgr:
         return g_mgr.get_all_service_accounts()
-=======
+
+
 def google_project_has_valid_service_accounts(project_id):
     """
     Checks if all service accounts in a project do not
@@ -279,9 +278,7 @@
 
     return True
 
->>>>>>> 639ac08c
-
-
+ 
 # TODO this should be in cirrus rather than fence...
 def get_service_account_email(account_id):
     # first check if the account_id is an email, if not, hit google's api to
