"""
Utilities for determine access and validity for service account
registration.
"""
import time
import flask
from urllib import unquote

from flask_sqlalchemy_session import current_session

from cirrus.google_cloud.iam import GooglePolicyMember

from cirrus.google_cloud.errors import GoogleAPIError
from cirrus.google_cloud.iam import GooglePolicy
from cirrus import GoogleCloudManager
from cirrus.google_cloud import (
    COMPUTE_ENGINE_API_SERVICE_ACCOUNT,
    USER_MANAGED_SERVICE_ACCOUNT,
)

import fence
from logging import getLogger

from fence.errors import NotFound, NotSupported
from fence.models import (
    User,
    Project,
    AccessPrivilege,
    UserGoogleAccount,
    UserServiceAccount,
    ServiceAccountAccessPrivilege,
    ServiceAccountToGoogleBucketAccessGroup,
)
from fence.resources.google.utils import (
    get_db_session,
    get_users_from_google_members,
    get_monitoring_service_account_email,
    is_google_managed_service_account,
)

logger = getLogger(__name__)

ALLOWED_SERVICE_ACCOUNT_TYPES = [
    COMPUTE_ENGINE_API_SERVICE_ACCOUNT,
    USER_MANAGED_SERVICE_ACCOUNT,
]


def get_google_project_number(google_project_id):
    """
    Return a project's "projectNumber" which uniquely identifies it.
    This will only be successful if fence can access info about the given google project.

    Args:
        google_project_id (str): Google project ID

    Returns:
        str: string repsentation of an int64 uniquely identifying a Google project
    """
    try:
        with GoogleCloudManager(google_project_id, use_default=False) as g_mgr:
            response = g_mgr.get_project_info()
            project_number = response.get("projectNumber")

            if not project_number:
                return None

            return project_number
    except Exception:
        return None

def get_google_project_membership(project_id):
    """
    Returns GCM get_project_membership() result, which is a list of all
    members on the projects IAM

    Args:
        project_id(str): unique id for project

    Returns
        List(GooglePolicyMember): list of members on project's IAM
    """

    with GoogleCloudManager(project_id, use_default=False) as prj:
        return prj.get_project_membership(project_id)

def get_google_project_parent_org(project_id):
    """
    Checks if google project has parent org. Wraps
    GoogleCloudManager.get_project_organization()

    Args:
        project_id(str): unique id for project

    Returns:
        str: The Google projects parent organization name or None if it does't have one
    """
    try:
        with GoogleCloudManager(project_id, use_default=False) as prj:
            return prj.get_project_organization()
    except Exception as exc:
        logger.error(
            "Could not determine if Google project (id: {}) has parent org"
            "due to error (Details: {})".format(project_id, exc)
        )


<<<<<<< HEAD
def get_google_project_valid_users_and_service_accounts(project_id):
=======
def get_google_project_valid_users_and_service_accounts(project_id, membership=None):
>>>>>>> 996cd023
    """
    Gets google project members of type
    USER or SERVICE_ACCOUNT and raises an error if it finds a member
    that isn't one of those types.

    Args:
        project_id (str): Google project ID
        membership (List(GooglePolicyMember): pre-calculated list of members,
            Will make call to Google API if membership is None

    Return:
        List[cirrus.google_cloud.iam.GooglePolicyMember]: Members on the
            google project

    Raises:
        NotSupported: Member is invalid type
    """
    try:
        with GoogleCloudManager(project_id, use_default=False) as prj:
            members = membership or prj.get_project_membership(project_id)
            for member in members:
                if not (
                    member.member_type == GooglePolicyMember.SERVICE_ACCOUNT
                    or member.member_type == GooglePolicyMember.USER
                ):
                    raise NotSupported(
                        "Member {} has invalid type: {}".format(
                            member.email_id, member.member_type
                        )
                    )
            users = [
                member
                for member in members
                if member.member_type == GooglePolicyMember.USER
            ]
            service_accounts = [
                member
                for member in members
                if member.member_type == GooglePolicyMember.SERVICE_ACCOUNT
            ]
            return users, service_accounts
    except Exception as exc:
        logger.error(
            "validity of Google Project (id: {}) members "
            "could not complete. Details: {}".format(project_id, exc)
        )

        raise


def is_valid_service_account_type(project_id, account_id):
    """
    Checks service account type against allowed service account types
    for service account registration

    Args:
        project_id(str): project identifier for project associated
            with service account
        account_id(str): account identifier to check valid type

    Returns:
        Bool: True if service acocunt type is allowed as defined
        in ALLOWED_SERVICE_ACCOUNT_TYPES
    """
    try:
        with GoogleCloudManager(project_id, use_default=False) as g_mgr:
            return (
                g_mgr.get_service_account_type(account_id)
                in ALLOWED_SERVICE_ACCOUNT_TYPES
            )
    except Exception as exc:
        logger.error(
            "validity of Google service account {} (google project: {}) type "
            "determined False due to error. Details: {}".format(
                account_id, project_id, exc
            )
        )


def service_account_has_external_access(service_account, google_project_id):
    """
    Checks if service account has external access or not.

    Args:
        service_account(str): service account
        google_project_id(str): google project id

    Returns:
        bool: whether or not the service account has external access
    """
    with GoogleCloudManager(google_project_id, use_default=False) as g_mgr:
        response = g_mgr.get_service_account_policy(service_account)
        if response.status_code != 200:
            logger.error(
                "Unable to get IAM policy for service account {}\n{}.".format(
                    service_account, response.json()
                )
            )
            # if there is an exception, assume it has external access
            return True

        json_obj = response.json()
        # In the case that a service account does not have any role, Google API
        # returns a json object without bindings key
        if "bindings" in json_obj:
            policy = GooglePolicy.from_json(json_obj)
            if policy.roles:
                return True
        if g_mgr.get_service_account_keys_info(service_account):
            return True
    return False


def is_service_account_from_google_project(
    service_account_email, project_id, project_number, google_managed_sa_domains=None
):
    """
    Checks if service account is among project's service acounts

    Args:
        service_account_email(str): service account email
        project_id(str): uniqueId of Google Cloud Project

    Return:
        Bool: True iff the given service_account_email is from the
        given Google Project
    """
    try:
        service_account_name = service_account_email.split("@")[0]

        if is_google_managed_service_account(
            service_account_email, google_managed_sa_domains
        ):
            return (
                service_account_name == "service-{}".format(project_number)
                or service_account_name == "project-{}".format(project_number)
                or service_account_name == project_number
                or service_account_name == project_id
            )

        # if it's a user-created project SA, the id is in the domain, otherwise,
        # attempt to parse it out of the name
        domain = service_account_email.split("@")[-1]
        if "iam.gserviceaccount.com" in domain:
            return domain.split(".")[0] == project_id

        return (
            service_account_name == "{}-compute".format(project_number)
            or service_account_name == project_id
        )

    except Exception as exc:
        logger.error(
            "Could not determine if service account (id: {} is from project"
            " (id: {}) due to error. Details: {}".format(
                service_account_email, project_id, exc
            )
        )
        return False


def is_user_member_of_all_google_projects(
        user_id, google_project_ids, db=None, membership=None
):
    """
    Return whether or not the given user is a member of ALL of the provided
    Google project IDs.

    This will verify that either the user's email or their linked Google
    account email exists as a member in the projects.

    Args:
        user_id (int): User identifier
        google_project_ids (List(str)): List of unique google project ids
        db(str): db connection string
        membership (List(GooglePolicyMember) : pre-calculated list of members,
            Will make call to Google API if membership is None

    Returns:
        bool: whether or not the given user is a member of ALL of the provided
              Google project IDs
    """
    session = get_db_session(db)
    user = session.query(User).filter_by(id=user_id).first()
    if not user:
        logger.error(
            "Could not determine if user (id: {} is from projects:"
            " {} due to error. User does not exist...".format(
                user_id, google_project_ids
            )
        )
        return False

    linked_google_account = (
        session.query(UserGoogleAccount)
        .filter(UserGoogleAccount.user_id == user_id)
        .first()
    )

    try:
        for google_project_id in google_project_ids:
            with GoogleCloudManager(google_project_id, use_default=False) as g_mgr:
                members = membership or g_mgr.get_project_membership()
                member_emails = [member.email_id.lower() for member in members]
                # first check if user.email is in project, then linked account
                if not (user.email and user.email in member_emails):
                    if not (
                        linked_google_account
                        and linked_google_account.email in member_emails
                    ):
                        # no user email is in project
                        return False
    except Exception as exc:
        logger.error(
            "Could not determine if user (id: {} is from projects:"
            " {} due to error. Details: {}".format(user_id, google_project_ids, exc)
        )
        return False

    return True


def do_all_users_have_access_to_project(users, project_id):
    # users will be list of fence.model.User's
    # check if all users has access to a project with project_id
    for user in users:
        access_privilege = (
            current_session.query(AccessPrivilege)
            .filter(AccessPrivilege.user_id == user.id)
            .filter(AccessPrivilege.project_id == project_id)
        ).first()

        if not access_privilege:
            return False

    return True


def patch_user_service_account(
    google_project_id, service_account_email, project_access, db=None
):
    """
    Update user service account which includes
    - Add and remove project access and bucket groups to/from fence db
    - Add and remove access memebers to/from google access group

    Args:
        google_project_id (str): google project id
        service_account_email (str): service account email
        project_access (List(str)): list of projects
        db(str): db connection string

    Returns:
        None
    """
    session = get_db_session(db)
    service_account = (
        session.query(UserServiceAccount).filter_by(email=service_account_email).first()
    )
    if not service_account:
        raise fence.errors.NotFound(
            "{} does not exist in DB".format(service_account_email)
        )

    accessed_project_ids = {
        ap.project_id
        for ap in (
            session.query(ServiceAccountAccessPrivilege)
            .filter_by(service_account_id=service_account.id)
            .all()
        )
    }

    granting_project_ids = get_project_ids_from_project_auth_ids(
        session, project_access
    )

    to_add = set.difference(granting_project_ids, accessed_project_ids)
    to_delete = set.difference(accessed_project_ids, granting_project_ids)

    _revoke_user_service_account_from_google(
        session, to_delete, google_project_id, service_account
    )
    add_user_service_account_to_google(
        session, to_add, google_project_id, service_account
    )
    _revoke_user_service_account_from_db(session, to_delete, service_account)
    add_user_service_account_to_db(session, to_add, service_account)


def get_project_ids_from_project_auth_ids(session, auth_ids):
    """
    Return the Project.id's for the given list of Project.auth_id's

    Args:
        auth_ids (set(str)): list of project auth ids
    """
    project_ids = set()
    for project_auth_id in auth_ids:
        project = session.query(Project).filter_by(auth_id=project_auth_id).first()
        if not project:
            raise fence.errors.NotFound(
                "There is no {} in Fence db".format(project_auth_id)
            )
        project_ids.add(project.id)
    return project_ids


def _force_remove_service_account_from_access_db(service_account_email, db=None):
    """
    Remove the access of service account from db.

    Args:
        service_account_email (str): service account email
        db(str): db connection string

    Returns:
        None

    Restrictions:
        service account has to exist in db

    """
    session = get_db_session(db)

    service_account = (
        session.query(UserServiceAccount).filter_by(email=service_account_email).first()
    )

    access_groups = get_google_access_groups_for_service_account(service_account)

    for bucket_access_group in access_groups:
        sa_to_group = (
            session.query(ServiceAccountToGoogleBucketAccessGroup)
            .filter_by(
                service_account_id=service_account.id,
                access_group_id=bucket_access_group.id,
            )
            .first()
        )
        if sa_to_group:
            session.delete(sa_to_group)
            session.commit()

    # delete all access privileges
    access_privileges = (
        session.query(ServiceAccountAccessPrivilege)
        .filter_by(service_account_id=service_account.id)
        .all()
    )

    for access in access_privileges:
        session.delete(access)
    session.commit()


def force_remove_service_account_from_access(
    service_account_email, google_project_id, db=None
):
    """
    loop through ServiceAccountToBucket
    remove from google group
    delete entries from db

    Args:
        service_account_email (str): service account email
        google_project_id (str): google project id
        db (None, str): Optional db connection string

    Returns:
        None
    """
    session = get_db_session(db)

    service_account = (
        session.query(UserServiceAccount).filter_by(email=service_account_email).first()
    )

    if not service_account:
        raise fence.errors.NotFound(
            "{} does not exist in DB".format(service_account_email)
        )

    access_groups = get_google_access_groups_for_service_account(service_account)

    for bucket_access_group in access_groups:
        try:
            with GoogleCloudManager(google_project_id, use_default=False) as g_manager:
                g_manager.remove_member_from_group(
                    member_email=service_account.email,
                    group_id=bucket_access_group.email,
                )
        except Exception as exc:
            raise GoogleAPIError(
                "Can not remove memeber {} from access group {}. Detail {}".format(
                    service_account.email, bucket_access_group.email, exc
                )
            )

    _force_remove_service_account_from_access_db(service_account_email, db)


def _revoke_user_service_account_from_google(
    session, to_delete_project_ids, google_project_id, service_account
):
    """
    revoke service account from google access group

    Args:
        session(current_session): db session
        to_delete_project_ids (List(str)): list of project ids
        google_project_id (str): google project id
        service_account (UserServiceAccount): user service account

    Returns:
        None

    """
    for project_id in to_delete_project_ids:
        access_groups = _get_google_access_groups(session, project_id)

        for access_group in access_groups:
            try:
                # TODO: Need to remove outer try/catch after major refactor
                with GoogleCloudManager(
                    google_project_id, use_default=False
                ) as g_manager:
                    if not g_manager.remove_member_from_group(
                        member_email=service_account.email, group_id=access_group.email
                    ):

                        flask.current_app.logger.debug(
                            "Removed {} from google group {}".format(
                                service_account.email, access_group.email
                            )
                        )
                    else:
                        raise GoogleAPIError("Can not remove {} from group {}")
            except Exception as exc:
                raise GoogleAPIError(
                    "Can not remove {} from group {}. Detail {}".format(
                        service_account.email, access_group.email, exc
                    )
                )


def add_user_service_account_to_google(
    session, to_add_project_ids, google_project_id, service_account
):
    """
    Add service account to google access groups

    Args:
        session(current_session): db session
        to_add_project_ids (List(id)): list of project ids
        google_project_id (str): google project id
        service_account (UserServiceAccount): user service account

    """
    for project_id in to_add_project_ids:
        access_groups = _get_google_access_groups(session, project_id)
        for access_group in access_groups:
            try:
                # TODO: Need to remove try/catch after major refactor
                with GoogleCloudManager(
                    google_project_id, use_default=False
                ) as g_manager:
                    response = g_manager.add_member_to_group(
                        member_email=service_account.email, group_id=access_group.email
                    )
                    if response.get("id", None):
                        flask.current_app.logger.debug(
                            "Successfully add member {} to google group {}.".format(
                                service_account.email, access_group.email
                            )
                        )
                    else:
                        raise GoogleAPIError(
                            "Can not add {} to group {}".format(
                                service_account.email, access_group.email
                            )
                        )

            except Exception as exc:
                raise GoogleAPIError(
                    "Can not add {} to group {}. Detail {}".format(
                        service_account.email, access_group.email, exc
                    )
                )


def _revoke_user_service_account_from_db(
    session, to_delete_project_ids, service_account
):
    """
    Remove service account from GoogleBucketAccessGroup

    Args:
        session(current_session): db session
        to_delete_ids(List(int)): List of bucket ids
        service_account_email(str): service account email

    Returns:
        None
    """
    for project_id in to_delete_project_ids:
        access_project = (
            session.query(ServiceAccountAccessPrivilege)
            .filter_by(project_id=project_id, service_account_id=service_account.id)
            .first()
        )
        session.delete(access_project)

        access_groups = _get_google_access_groups(session, project_id)
        for access_group in access_groups:
            account_access_bucket_group = (
                session.query(ServiceAccountToGoogleBucketAccessGroup)
                .filter_by(
                    service_account_id=service_account.id,
                    access_group_id=access_group.id,
                )
                .first()
            )
            if account_access_bucket_group:
                session.delete(account_access_bucket_group)

    session.commit()


def add_user_service_account_to_db(session, to_add_project_ids, service_account):
    """
    Add user service account to service account
    access privilege and service account bucket access group

    Args:
        sess(current_session): db session
        to_add_project_ids(List(int)): List of project id
        service_account(UserServiceAccount): user service account

    Returns:
        None

    Contrains:
        The service account is not in DB yet

    """
    for project_id in to_add_project_ids:
        session.add(
            ServiceAccountAccessPrivilege(
                project_id=project_id, service_account_id=service_account.id
            )
        )

        access_groups = _get_google_access_groups(session, project_id)

        # use configured time or 7 days
        expiration_time = int(time.time()) + flask.current_app.config.get(
            "GOOGLE_USER_SERVICE_ACCOUNT_ACCESS_EXPIRES_IN", 604800
        )
        for access_group in access_groups:
            sa_to_group = ServiceAccountToGoogleBucketAccessGroup(
                service_account_id=service_account.id,
                expires=expiration_time,
                access_group_id=access_group.id,
            )
            session.add(sa_to_group)

    session.commit()


def get_registered_service_account_from_email(service_account_email):
    """
    Parse email to get google project id
    """
    session = get_db_session()
    return (
        session.query(UserServiceAccount).filter_by(email=service_account_email).first()
    )


def get_google_project_from_user_managed_service_account_email(service_account_email):
    """
    Parse email to get google project id for a User-Managed service account
    """
    words = service_account_email.split("@")
    return words[1].split(".")[0]


def get_service_account_email(id_from_url):
    """
    Return email given it in id form from the url.
    """
    return unquote(id_from_url)


def _get_google_access_groups(session, project_id):
    """
    Get google access groups

    Args:
        session(current_session): db session
        project_id (int): project id in db

    Returns:
        set(GoogleBucketAccessGroup)
    """
    access_groups = set()
    project = session.query(Project).filter_by(id=project_id).first()

    for bucket in project.buckets:
        groups = bucket.google_bucket_access_groups
        access_groups.update(groups)

    return access_groups


def extend_service_account_access(service_account_email, db=None):
    """
    Extend the Google service accounts access to data by extending the
    expiration time for each of the Google Bucket Access Groups it's in.

    WARNING: This does NOT do any AuthZ, do before this.

    Args:
        service_account_email (str): service account email
        db(str): db connection string
    """
    session = get_db_session(db)

    service_account = (
        session.query(UserServiceAccount).filter_by(email=service_account_email).first()
    )

    if service_account:
        bucket_access_groups = get_google_access_groups_for_service_account(
            service_account
        )

        # use configured time or 7 days
        expiration_time = int(time.time()) + flask.current_app.config.get(
            "GOOGLE_USER_SERVICE_ACCOUNT_ACCESS_EXPIRES_IN", 604800
        )
        for access_group in bucket_access_groups:
            bucket_access = (
                session.query(ServiceAccountToGoogleBucketAccessGroup)
                .filter_by(
                    service_account_id=service_account.id,
                    access_group_id=access_group.id,
                )
                .first()
            )
            if not bucket_access:
                bucket_access = ServiceAccountToGoogleBucketAccessGroup(
                    service_account_id=service_account.id,
                    access_group_id=access_group.id,
                    expires=expiration_time,
                )
                session.add(bucket_access)

            bucket_access.expires = expiration_time

        session.commit()


def get_google_access_groups_for_service_account(service_account):
    """
    Return list of fence.models.GoogleBucketAccessGroup objects that the
    given service account should have access to based on it's access
    privileges.

    Args:
        service_account (fence.models.UserServiceAccount): service account
            object

    Returns:
        List[fence.models.GoogleBucketAccessGroup]: list of google bucket
            access groups the service account should have access to
    """
    return [
        group
        for access_privilege in service_account.access_privileges
        for bucket in access_privilege.project.buckets
        for group in bucket.google_bucket_access_groups
    ]


def get_project_from_auth_id(project_auth_id, db=None):
    """
    Return a Project given a Project.auth_id (or None if it doesnt exist.)

    Args:
        project_auth_id (str): Project.auth_id

    Returns:
        int: Project
    """
    session = get_db_session(db)

    project = session.query(Project).filter_by(auth_id=project_auth_id).first()

    return project


def remove_white_listed_service_account_ids(
    service_account_ids, white_listed_sa_email=None
):
    """
    Remove any service account emails that should be ignored when
    determining validitity.

    Args:
        service_account_ids (List[str]): Service account emails

    Returns:
        List[str]: Service account emails
    """
    monitoring_service_account = get_monitoring_service_account_email()
    if monitoring_service_account in service_account_ids:
        service_account_ids.remove(monitoring_service_account)

    white_listed_sa_email = white_listed_sa_email or flask.current_app.config.get(
        "WHITE_LISTED_SERVICE_ACCOUNT_EMAILS", []
    )

    for email in white_listed_sa_email:
        if email in service_account_ids:
            service_account_ids.remove(email)

    return service_account_ids


def is_org_whitelisted(parent_org, white_listed_google_parent_orgs=None):
    """
    Return whether or not the provide Google parent organization is whitelisted

    Args:
        parent_org (str): Google parent organization

    Returns:
        bool: whether or not the provide Google parent organization is whitelisted
    """

    white_listed_google_parent_orgs = (
        white_listed_google_parent_orgs
        or flask.current_app.config.get("WHITE_LISTED_GOOGLE_PARENT_ORGS", {})
    )

    return parent_org in white_listed_google_parent_orgs


def force_delete_service_account(service_account_email, db=None):
    """
    Delete from our db the given user service account by email.

    Args:
        service_account_email (str): user service account email
        db(str): db connection string
    """
    session = get_db_session(db)

    sa = (
        session.query(UserServiceAccount).filter_by(email=service_account_email).first()
    )

    if sa:
        session.delete(sa)
        session.commit()


def force_add_service_accounts_to_access(
    service_account_emails, google_project_id, project_access, db=None
):
    """
    service_account_emails(list(str)): list of account emails
    google_project_id(str):  google project id
    project_access(list(str)): list of projects
    db(str): db connection string
    """
    session = get_db_session(db)

    with GoogleCloudManager(google_project_id) as google_project:
        for service_account_email in service_account_emails:
            g_service_account = google_project.get_service_account(
                service_account_email
            )
            sa = (
                session.query(UserServiceAccount)
                .filter_by(email=service_account_email)
                .first()
            )
            if not sa:
                sa = UserServiceAccount(
                    google_unique_id=g_service_account.get("uniqueId"),
                    email=service_account_email,
                    google_project_id=google_project_id,
                )
                session.add(sa)
                session.commit()

            project_ids = set()
            for project in project_access:
                project_db = session.query(Project).filter_by(auth_id=project).first()
                if project_db:
                    project_ids.add(project_db.id)

            add_user_service_account_to_db(session, project_ids, sa)

            add_user_service_account_to_google(
                session, project_ids, google_project_id, sa
            )<|MERGE_RESOLUTION|>--- conflicted
+++ resolved
@@ -105,11 +105,7 @@
         )
 
 
-<<<<<<< HEAD
-def get_google_project_valid_users_and_service_accounts(project_id):
-=======
 def get_google_project_valid_users_and_service_accounts(project_id, membership=None):
->>>>>>> 996cd023
     """
     Gets google project members of type
     USER or SERVICE_ACCOUNT and raises an error if it finds a member
