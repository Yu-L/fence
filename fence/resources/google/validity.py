--- conflicted
+++ resolved
@@ -301,32 +301,8 @@
         for service_account in service_accounts:
             service_account_id = str(service_account)
 
-<<<<<<< HEAD
             account_validity_info = GoogleServiceAccountValidity(
                 service_account, self.google_project_id, google_project_number
-=======
-            service_account_validity_info = GoogleServiceAccountValidity(
-                service_account, self.google_project_id, google_project_number
-            )
-
-            # we do NOT need to check the service account type and external access
-            # for google-managed accounts.
-            if is_google_managed_service_account(service_account_id):
-                service_account_validity_info.check_validity(
-                    early_return=early_return, check_type_and_access=False
-                )
-            else:
-                service_account_validity_info.check_validity(
-                    early_return=early_return, check_type_and_access=True
-                )
-
-            if not service_account_validity_info and early_return:
-                return
-
-            # update project with error info from the service accounts
-            service_accounts_validity.set(
-                service_account_id, service_account_validity_info
->>>>>>> 65b3c37b
             )
 
             # we do NOT need to check the service account type and external access
