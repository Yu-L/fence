from datetime import datetime

import jwt
from flask import current_app as cur_app
from ...jwt import token, errors
from flask import jsonify

from fence.data_model.models import UserRefreshToken


<<<<<<< HEAD
def create_id_token(
        user, keypair, expires_in, client_id, audiences=None,
        auth_time=None, max_age=None, nonce=None):
    try:
        return token.generate_signed_id_token(
            keypair.kid, keypair.private_key, user, expires_in, client_id,
            audiences=audiences, auth_time=auth_time, max_age=max_age, nonce=nonce)
    except Exception as e:
        return jsonify({'errors': e.message})


def create_refresh_token(user, keypair, expires_in, scopes):
    return token.generate_signed_refresh_token(keypair.kid, keypair.private_key, user, expires_in, scopes)
=======
def create_refresh_token(user, keypair, expires_in, scopes, client_id):
    return_token = token.generate_signed_refresh_token(keypair.kid, keypair.private_key,
                                                       user, expires_in, scopes, client_id)
    payload = jwt.decode(return_token, keypair.public_key, audience='refresh', algorithms=['RS256'])
    jti = payload['jti']
    # expires = datetime.fromtimestamp(payload['exp']).isoformat()
    expires = datetime.fromtimestamp(payload['exp'])
    with cur_app.db.session as session:
        session.add(UserRefreshToken(jti=jti, userid=user.id, expires=expires))
        session.commit()
    return return_token
>>>>>>> 90a6319b


def create_access_token(user, keypair, refresh_token, expires_in, scopes, client_id):
    try:
        token.validate_refresh_token(refresh_token)
    except Exception as e:
        return jsonify({'errors': e.message})
    return token.generate_signed_access_token(keypair.kid, keypair.private_key, user, expires_in, scopes, client_id)


def revoke_refresh_token(encoded_token):
    try:
        token.revoke_token(encoded_token)
    except errors.JWTError as e:
        return (e.message, e.code)
    return ('', 204)<|MERGE_RESOLUTION|>--- conflicted
+++ resolved
@@ -1,53 +1,57 @@
 from datetime import datetime
 
 import jwt
-from flask import current_app as cur_app
-from ...jwt import token, errors
-from flask import jsonify
+import flask
 
-from fence.data_model.models import UserRefreshToken
+from fence.jwt import token
+from fence.jwt.errors import JWTError
+from fence.models import UserRefreshToken
 
 
-<<<<<<< HEAD
 def create_id_token(
         user, keypair, expires_in, client_id, audiences=None,
         auth_time=None, max_age=None, nonce=None):
     try:
         return token.generate_signed_id_token(
             keypair.kid, keypair.private_key, user, expires_in, client_id,
-            audiences=audiences, auth_time=auth_time, max_age=max_age, nonce=nonce)
+            audiences=audiences, auth_time=auth_time, max_age=max_age,
+            nonce=nonce
+        )
     except Exception as e:
-        return jsonify({'errors': e.message})
+        return flask.jsonify({'errors': e.message})
 
 
-def create_refresh_token(user, keypair, expires_in, scopes):
-    return token.generate_signed_refresh_token(keypair.kid, keypair.private_key, user, expires_in, scopes)
-=======
 def create_refresh_token(user, keypair, expires_in, scopes, client_id):
-    return_token = token.generate_signed_refresh_token(keypair.kid, keypair.private_key,
-                                                       user, expires_in, scopes, client_id)
-    payload = jwt.decode(return_token, keypair.public_key, audience='refresh', algorithms=['RS256'])
+    return_token = token.generate_signed_refresh_token(
+        keypair.kid, keypair.private_key, user, expires_in, scopes, client_id
+    )
+    payload = jwt.decode(
+        return_token, keypair.public_key, audience='refresh',
+        algorithms=['RS256']
+    )
     jti = payload['jti']
     # expires = datetime.fromtimestamp(payload['exp']).isoformat()
     expires = datetime.fromtimestamp(payload['exp'])
-    with cur_app.db.session as session:
+    with flask.current_app.db.session as session:
         session.add(UserRefreshToken(jti=jti, userid=user.id, expires=expires))
         session.commit()
     return return_token
->>>>>>> 90a6319b
 
 
-def create_access_token(user, keypair, refresh_token, expires_in, scopes, client_id):
+def create_access_token(
+        user, keypair, refresh_token, expires_in, scopes, client_id):
     try:
         token.validate_refresh_token(refresh_token)
     except Exception as e:
-        return jsonify({'errors': e.message})
-    return token.generate_signed_access_token(keypair.kid, keypair.private_key, user, expires_in, scopes, client_id)
+        return flask.jsonify({'errors': e.message})
+    return token.generate_signed_access_token(
+        keypair.kid, keypair.private_key, user, expires_in, scopes, client_id
+    )
 
 
 def revoke_refresh_token(encoded_token):
     try:
         token.revoke_token(encoded_token)
-    except errors.JWTError as e:
+    except JWTError as e:
         return (e.message, e.code)
     return ('', 204)