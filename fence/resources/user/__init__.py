from email.mime.application import MIMEApplication
from email.mime.multipart import MIMEMultipart
from email.mime.text import MIMEText
from email.utils import COMMASPACE, formatdate
import flask
from fence.resources import userdatamodel as udm
from fence.resources.userdatamodel import delete_user, get_user_groups
import smtplib
from sqlalchemy import func

from fence.errors import NotFound, UserError, InternalError
from fence.models import User


def update_user_resource(username, resource):
    with flask.current_app.db.session as session:
        user = find_user(username, session)
        if not user.application:
            raise UserError("User haven't started the application")
        resources = set(user.application.resources_granted or [])
        resources.add(resource)
        user.application.resources_granted = list(resources)
        if 'EMAIL_SERVER' in flask.current_app.config:
            content = (
                "You have been granted {} resources in Bionimbus Cloud."
                .format(', '.join(resources)))
            send_mail(
                flask.current_app.config['SEND_FROM'],
                [user.email],
                'Account update from Bionimbus Cloud',
                text=content,
                server=flask.current_app.config['EMAIL_SERVER'])
        return get_user_info(user, session)


<<<<<<< HEAD
def get_user(current_session, username):
    user = udm.get_user(current_session, username)
=======
def find_user(username, session):
    user = session.query(User).filter(func.lower(User.username) == username.lower()).first()
>>>>>>> 9b57e633
    if not user:
        raise NotFound("user {} not found".format(username))
    return user


def get_current_user_info():
    with flask.current_app.db.session as session:
        return flask.jsonify(get_user_info(session, session.merge(flask.g.user).username))


def get_user_info(current_session, username):
    user = get_user(current_session, username)
    if user.is_admin:
        role = 'admin'
    else:
        role = 'user'
    groups = udm.get_user_groups(current_session, username)['groups']
    info = {
        'user_id': user.id,
        'username': user.username,
        'display_name': user.display_name,
        'phone_number': user.phone_number,
        'resources_granted': [],
        'project_access': dict(user.project_access),
        'certificates_uploaded': [],
        'email': user.email,
        'message': '',
        'role': role,
        'groups': groups
    }
    if user.tags is not None and len(user.tags) > 0:
        info['tags'] = {tag.key: tag.value for tag in user.tags}

    if user.application:
        info['resources_granted'] = user.application.resources_granted
        info['certificates_uploaded'] = [
            c.name for c in user.application.certificates_uploaded]
        info['message'] = user.application.message
    return info


def send_mail(send_from, send_to, subject, text, server, certificates=None):
    assert isinstance(send_to, list)
    msg = MIMEMultipart(
        From=send_from,
        To=COMMASPACE.join(send_to),
        Date=formatdate(localtime=True),
    )
    msg['Subject'] = subject
    msg.attach(MIMEText(text))

    for cert in certificates or []:
        application = MIMEApplication(cert.data, cert.extension)
        application.add_header(
            'Content-Disposition', 'attachment; filename="{}"'
            .format(cert.filename))
        application.set_param('name', cert.filename)
        msg.attach(application)
    smtp = smtplib.SMTP(server)
    smtp.sendmail(send_from, send_to, msg.as_string())
    smtp.close()


def get_user_accesses():
    user = udm.get_user_accesses()
    if not user:
        raise InternalError(
            'Error: %s user does not exist'
            % flask.g.user.username
        )
    return user


def remove_user_from_project(current_session, user, project):
    access = udm.get_user_project_access_privilege(current_session, user, project)
    if access:
        current_session.delete(access)
    else:
        raise NotFound("Project {0} not connected to user {1}".format(
            project.name, user.username))<|MERGE_RESOLUTION|>--- conflicted
+++ resolved
@@ -33,16 +33,15 @@
         return get_user_info(user, session)
 
 
-<<<<<<< HEAD
-def get_user(current_session, username):
-    user = udm.get_user(current_session, username)
-=======
+
 def find_user(username, session):
     user = session.query(User).filter(func.lower(User.username) == username.lower()).first()
->>>>>>> 9b57e633
     if not user:
         raise NotFound("user {} not found".format(username))
     return user
+
+def get_user(current_session, username):
+    user = udm.get_user(current_session, username)
 
 
 def get_current_user_info():
