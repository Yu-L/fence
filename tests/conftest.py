# pylint: disable=redefined-outer-name
"""
Define pytest fixtures.
"""
<<<<<<< HEAD

from mock import patch
=======
import json
import jwt
import pytest
>>>>>>> 90a6319b
import os
import fence

from addict import Dict
<<<<<<< HEAD
import bcrypt
from cdisutilstest.code.storage_client_mock import get_client
import flask_sqlalchemy_session
import jwt
import pytest

import fence
from fence import app_init
from fence import models

import tests
from tests import test_settings, utils
=======
from cdisutilstest.code.storage_client_mock import get_client
from fence.jwt import blacklist
from fence.data_model import models
from fence import app_init
from mock import patch, MagicMock
from moto import mock_s3, mock_sts
from userdatamodel import Base
from . import test_settings
from . import utils
>>>>>>> 90a6319b


# Allow authlib to use HTTP for local testing.
os.environ['AUTHLIB_INSECURE_TRANSPORT'] = 'true'


def indexd_get_available_bucket(file_id):
    return {
        'did': '',
        'baseid': '',
        'rev': '',
        'size': 10,
        'file_name': 'file1',
        'urls': ['s3://bucket1/key'],
        'hashes': {},
        'metadata': {'acls': 'phs000178,phs000218'},
        'form': '',
        'created_date': '',
        "updated_date": ''
    }


def indexd_get_unavailable_bucket(file_id):
    return {
        'did': '',
        'baseid': '',
        'rev': '',
        'size': 10,
        'file_name': 'file1',
        'urls': ['s3://bucket5/key'],
        'hashes': {},
        'metadata': {'acls': 'phs000178,phs000218'},
        'form': '',
        'created_date': '',
        "updated_date": ''
    }


@pytest.fixture(scope='session')
def claims_refresh():
    new_claims = tests.utils.default_claims()
    new_claims['aud'] = ['refresh']
    return new_claims


@pytest.fixture(scope='session')
def public_key():
    """
    Return a public key for testing.
    """
    return utils.read_file('resources/keys/test_public_key.pem')


@pytest.fixture(scope='session')
def private_key():
    """
    Return a private key for testing. (Use only a private key that is
    specifically set aside for testing, and never actually used for auth.)
    """
    return utils.read_file('resources/keys/test_private_key.pem')


@pytest.fixture(scope='session')
def encoded_jwt(private_key):
    """
    Return an example JWT containing the claims and encoded with the private
    key.

    Args:
        claims (dict): fixture
        private_key (str): fixture

    Return:
        str: JWT containing claims encoded with private key
    """
    kid = test_settings.JWT_KEYPAIR_FILES.keys()[0]
    headers = {'kid': kid}
    return jwt.encode(
        utils.default_claims(),
        key=private_key,
        headers=headers,
        algorithm='RS256',
    )


@pytest.fixture(scope='session')
def encoded_jwt_expired(claims, private_key):
    """
    Return an example JWT that has already expired.

    Args:
        claims (dict): fixture
        private_key (str): fixture

    Return:
        str: JWT containing claims encoded with private key
    """
    kid = test_settings.JWT_KEYPAIR_FILES.keys()[0]
    headers = {'kid': kid}
    claims_expired = utils.default_claims()
    # Move `exp` and `iat` into the past.
    claims_expired['exp'] -= 10000
    claims_expired['iat'] -= 10000
    return jwt.encode(
        claims_expired, key=private_key, headers=headers, algorithm='RS256'
    )


@pytest.fixture(scope='session')
def encoded_jwt_refresh_token(claims_refresh, private_key):
    """
    Return an example JWT refresh token containing the claims and encoded with
    the private key.

    Args:
        claims_refresh (dict): fixture
        private_key (str): fixture

    Return:
        str: JWT refresh token containing claims encoded with private key
    """
    kid = test_settings.JWT_KEYPAIR_FILES.keys()[0]
    headers = {'kid': kid}
    return jwt.encode(
        claims_refresh, key=private_key, headers=headers, algorithm='RS256'
    )


@pytest.fixture(scope='session')
def app():
    mocker = Mocker()
    mocker.mock_functions()
    root_dir = os.path.dirname(os.path.realpath(__file__))
    app_init(fence.app, test_settings, root_dir=root_dir)
    return fence.app


@fence.app.route('/protected')
@fence.auth.login_required({'access'})
def protected_endpoint(methods=['GET']):
    """
    Add a protected endpoint to the app for testing.
    """
    return 'Got to protected endpoint'


def check_auth_positive(cls, backend, user):
    return True


class Mocker(object):
    def mock_functions(self):
        self.patcher = patch(
            'fence.resources.storage.get_client',
            get_client
        )
        self.auth_patcher = patch(
            'fence.resources.storage.StorageManager.check_auth',
            check_auth_positive)
        self.patcher.start()
        self.auth_patcher.start()
        self.additional_patchers = []

    def unmock_functions(self):
        self.patcher.stop()
        self.auth_patcher.stop()
        for patcher in self.additional_patchers:
            patcher.stop()
        # self.user_from_jwt_patcher.stop()

    def add_mock(self, patcher):
        patcher.start()
        self.additional_patchers.append(patcher)


def flush(app):
    with app.db.session as session:
        # Don't flush until everything is finished, otherwise this will
        # break because of (for example) foreign key references between the
        # tables.
        with session.no_autoflush:
            all_models = [
                blacklist.BlacklistedToken,
                models.Client,
                models.Grant,
                models.Token,
                models.UserRefreshToken,
                models.User,
                models.GoogleServiceAccount,
                models.GoogleProxyGroup,
            ]
            for cls in all_models:
                for obj in session.query(cls).all():
                    session.delete(obj)


<<<<<<< HEAD
@pytest.fixture(scope='session')
def db(app, request):
    """
    Define pytest fixture for database engine (session-scoped).
=======
@pytest.fixture(scope='function')
@mock_s3
@mock_sts
def app(request):
    mocker = Mocker()
    mocker.mock_functions()
    root_dir = os.path.dirname(os.path.realpath(__file__))
    app_init(fence.app, test_settings, root_dir=root_dir)
>>>>>>> 90a6319b

    When the tests are over, drop everything from the test database.
    """

    def drop_all():
        models.Base.metadata.drop_all(app.db.engine)

    request.addfinalizer(drop_all)

    return app.db


@pytest.fixture(scope='function')
def db_session(db, request, patch_app_db_session, monkeypatch):
    """
    Define fixture for database session (function-scoped).

    At the end of the function, roll back the session to its initial state.
    """
    connection = db.engine.connect()
    transaction = connection.begin()
    session = db.Session(bind=connection)

    def rollback():
        """
        After using the session, roll back any changes made (including
        commits.
        """
        session.close()
        transaction.rollback()
        connection.close()

<<<<<<< HEAD
    request.addfinalizer(rollback)

    patch_app_db_session(session)

    return session
=======
@pytest.fixture(scope='function')
def user_client(app, request):
    mocker = Mocker()
    mocker.mock_functions()
    users = dict(json.loads(utils.read_file('resources/authorized_users.json')))
    user_id, username = utils.create_user(users, DB=app.config['DB'], is_admin=True)

    def fin():
        flush(app)
        mocker.unmock_functions()

    request.addfinalizer(fin)
    return Dict(username=username, user_id=user_id)


@pytest.fixture(scope='function')
def unauthorized_user_client(app, request):
    mocker = Mocker()
    mocker.mock_functions()
    users = dict(json.loads(utils.read_file('resources/unauthorized_users.json')))
    user_id, username = utils.create_user(users, DB=app.config['DB'], is_admin=True)

    def fin():
        flush(app)
        mocker.unmock_functions()

    request.addfinalizer(fin)
    return Dict(username=username, user_id=user_id)


@pytest.fixture(scope='function')
def indexd_client(app, request):
    mocker = Mocker()
    mocker.mock_functions()
    indexd_patcher = patch(
        'fence.blueprints.data.get_index_document',
        indexd_get_available_bucket)
    mocker.add_mock(indexd_patcher)

    def fin():
        flush(app)
        mocker.unmock_functions()

    request.addfinalizer(fin)


@pytest.fixture(scope='function')
def unauthorized_indexd_client(app, request):
    mocker = Mocker()
    mocker.mock_functions()
    indexd_patcher = patch(
        'fence.blueprints.data.get_index_document',
        indexd_get_unavailable_bucket)
    mocker.add_mock(indexd_patcher)

    def fin():
        flush(app)
        mocker.unmock_functions()

    request.addfinalizer(fin)


@pytest.fixture(scope='function')
def oauth_client(app, request, user_client):
    mocker = Mocker()
    mocker.mock_functions()
    url = 'https://test.net'
    client_id, client_secret = fence.utils.create_client(
        username=user_client.username, urls=url, DB=app.config['DB']
    )

    def fin():
        flush(app)
        mocker.unmock_functions()

    request.addfinalizer(fin)
    return Dict(client_id=client_id, client_secret=client_secret, url=url)
>>>>>>> 90a6319b


@pytest.fixture(scope='function')
def patch_app_db_session(app, monkeypatch):
    """
    TODO
    """

    def do_patch(session):
        monkeypatch.setattr(app.db, 'Session', lambda: session)
        monkeypatch.setattr('fence.auth.current_session', session)
        monkeypatch.setattr('fence.user.current_session', session)

    return do_patch


@pytest.fixture(scope='function')
<<<<<<< HEAD
def oauth_client(app, request, db_session):
    url = 'https://oauth-test-client.net'
    client_id = 'test-client'
    client_secret = fence.utils.random_str(50)
    hashed_secret = bcrypt.hashpw(client_secret, bcrypt.gensalt())
    test_user = models.User(username='test', is_admin=False)

    db_session.add(test_user)
    db_session.add(models.Client(
        client_id=client_id, client_secret=hashed_secret, user=test_user,
        allowed_scopes=['openid', 'user'], _redirect_uris=url, description=''
    ))
    db_session.commit()

    return Dict(client_id=client_id, client_secret=client_secret, url=url)
=======
def refresh_token(client, oauth_client):
    """
    Return just a refresh token obtained from ``/oauth2/token``.
    """
    token_response = utils.oauth2.get_token_response(client, oauth_client)
    return token_response.json['refresh_token']


@pytest.fixture(scope='function')
def cloud_manager():
    manager = MagicMock()
    patch('fence.blueprints.storage_creds.GoogleCloudManager', manager).start()
    return manager
>>>>>>> 90a6319b
<|MERGE_RESOLUTION|>--- conflicted
+++ resolved
@@ -2,46 +2,56 @@
 """
 Define pytest fixtures.
 """
-<<<<<<< HEAD
-
-from mock import patch
-=======
+
 import json
 import jwt
+from mock import patch, MagicMock
+from moto import mock_s3, mock_sts
+import os
 import pytest
->>>>>>> 90a6319b
-import os
-import fence
 
 from addict import Dict
-<<<<<<< HEAD
 import bcrypt
 from cdisutilstest.code.storage_client_mock import get_client
-import flask_sqlalchemy_session
-import jwt
-import pytest
 
 import fence
 from fence import app_init
 from fence import models
 
 import tests
-from tests import test_settings, utils
-=======
-from cdisutilstest.code.storage_client_mock import get_client
-from fence.jwt import blacklist
-from fence.data_model import models
-from fence import app_init
-from mock import patch, MagicMock
-from moto import mock_s3, mock_sts
-from userdatamodel import Base
-from . import test_settings
-from . import utils
->>>>>>> 90a6319b
+from tests import test_settings
+from tests import utils
 
 
 # Allow authlib to use HTTP for local testing.
 os.environ['AUTHLIB_INSECURE_TRANSPORT'] = 'true'
+
+
+class Mocker(object):
+
+    def mock_functions(self):
+        self.patcher = patch(
+            'fence.resources.storage.get_client',
+            get_client
+        )
+        self.auth_patcher = patch(
+            'fence.resources.storage.StorageManager.check_auth',
+            lambda cls, backend, user: True
+        )
+        self.patcher.start()
+        self.auth_patcher.start()
+        self.additional_patchers = []
+
+    def unmock_functions(self):
+        self.patcher.stop()
+        self.auth_patcher.stop()
+        for patcher in self.additional_patchers:
+            patcher.stop()
+        # self.user_from_jwt_patcher.stop()
+
+    def add_mock(self, patcher):
+        patcher.start()
+        self.additional_patchers.append(patcher)
 
 
 def indexd_get_available_bucket(file_id):
@@ -167,6 +177,8 @@
 
 
 @pytest.fixture(scope='session')
+@mock_s3
+@mock_sts
 def app():
     mocker = Mocker()
     mocker.mock_functions()
@@ -184,71 +196,10 @@
     return 'Got to protected endpoint'
 
 
-def check_auth_positive(cls, backend, user):
-    return True
-
-
-class Mocker(object):
-    def mock_functions(self):
-        self.patcher = patch(
-            'fence.resources.storage.get_client',
-            get_client
-        )
-        self.auth_patcher = patch(
-            'fence.resources.storage.StorageManager.check_auth',
-            check_auth_positive)
-        self.patcher.start()
-        self.auth_patcher.start()
-        self.additional_patchers = []
-
-    def unmock_functions(self):
-        self.patcher.stop()
-        self.auth_patcher.stop()
-        for patcher in self.additional_patchers:
-            patcher.stop()
-        # self.user_from_jwt_patcher.stop()
-
-    def add_mock(self, patcher):
-        patcher.start()
-        self.additional_patchers.append(patcher)
-
-
-def flush(app):
-    with app.db.session as session:
-        # Don't flush until everything is finished, otherwise this will
-        # break because of (for example) foreign key references between the
-        # tables.
-        with session.no_autoflush:
-            all_models = [
-                blacklist.BlacklistedToken,
-                models.Client,
-                models.Grant,
-                models.Token,
-                models.UserRefreshToken,
-                models.User,
-                models.GoogleServiceAccount,
-                models.GoogleProxyGroup,
-            ]
-            for cls in all_models:
-                for obj in session.query(cls).all():
-                    session.delete(obj)
-
-
-<<<<<<< HEAD
 @pytest.fixture(scope='session')
 def db(app, request):
     """
     Define pytest fixture for database engine (session-scoped).
-=======
-@pytest.fixture(scope='function')
-@mock_s3
-@mock_sts
-def app(request):
-    mocker = Mocker()
-    mocker.mock_functions()
-    root_dir = os.path.dirname(os.path.realpath(__file__))
-    app_init(fence.app, test_settings, root_dir=root_dir)
->>>>>>> 90a6319b
 
     When the tests are over, drop everything from the test database.
     """
@@ -281,57 +232,44 @@
         transaction.rollback()
         connection.close()
 
-<<<<<<< HEAD
     request.addfinalizer(rollback)
 
     patch_app_db_session(session)
 
     return session
-=======
-@pytest.fixture(scope='function')
-def user_client(app, request):
-    mocker = Mocker()
-    mocker.mock_functions()
-    users = dict(json.loads(utils.read_file('resources/authorized_users.json')))
-    user_id, username = utils.create_user(users, DB=app.config['DB'], is_admin=True)
-
-    def fin():
-        flush(app)
-        mocker.unmock_functions()
-
-    request.addfinalizer(fin)
+
+
+@pytest.fixture(scope='function')
+def oauth_user(app):
+    users = dict(json.loads(utils.read_file(
+        'resources/authorized_users.json'
+    )))
+    user_id, username = utils.create_user(
+        users, DB=app.config['DB'], is_admin=True
+    )
     return Dict(username=username, user_id=user_id)
 
 
 @pytest.fixture(scope='function')
-def unauthorized_user_client(app, request):
-    mocker = Mocker()
-    mocker.mock_functions()
-    users = dict(json.loads(utils.read_file('resources/unauthorized_users.json')))
-    user_id, username = utils.create_user(users, DB=app.config['DB'], is_admin=True)
-
-    def fin():
-        flush(app)
-        mocker.unmock_functions()
-
-    request.addfinalizer(fin)
+def unauthorized_oauth_user(app, db_session):
+    users = dict(json.loads(utils.read_file(
+        'resources/unauthorized_users.json'
+    )))
+    user_id, username = utils.create_user(
+        users, DB=app.config['DB'], is_admin=True
+    )
     return Dict(username=username, user_id=user_id)
 
 
 @pytest.fixture(scope='function')
-def indexd_client(app, request):
+def indexd_client(app):
     mocker = Mocker()
     mocker.mock_functions()
     indexd_patcher = patch(
         'fence.blueprints.data.get_index_document',
-        indexd_get_available_bucket)
+        indexd_get_available_bucket
+    )
     mocker.add_mock(indexd_patcher)
-
-    def fin():
-        flush(app)
-        mocker.unmock_functions()
-
-    request.addfinalizer(fin)
 
 
 @pytest.fixture(scope='function')
@@ -343,30 +281,6 @@
         indexd_get_unavailable_bucket)
     mocker.add_mock(indexd_patcher)
 
-    def fin():
-        flush(app)
-        mocker.unmock_functions()
-
-    request.addfinalizer(fin)
-
-
-@pytest.fixture(scope='function')
-def oauth_client(app, request, user_client):
-    mocker = Mocker()
-    mocker.mock_functions()
-    url = 'https://test.net'
-    client_id, client_secret = fence.utils.create_client(
-        username=user_client.username, urls=url, DB=app.config['DB']
-    )
-
-    def fin():
-        flush(app)
-        mocker.unmock_functions()
-
-    request.addfinalizer(fin)
-    return Dict(client_id=client_id, client_secret=client_secret, url=url)
->>>>>>> 90a6319b
-
 
 @pytest.fixture(scope='function')
 def patch_app_db_session(app, monkeypatch):
@@ -383,34 +297,27 @@
 
 
 @pytest.fixture(scope='function')
-<<<<<<< HEAD
-def oauth_client(app, request, db_session):
+def oauth_client(app, request, db_session, oauth_user):
     url = 'https://oauth-test-client.net'
     client_id = 'test-client'
     client_secret = fence.utils.random_str(50)
     hashed_secret = bcrypt.hashpw(client_secret, bcrypt.gensalt())
-    test_user = models.User(username='test', is_admin=False)
-
-    db_session.add(test_user)
+    test_user = (
+        db_session
+        .query(models.User)
+        .filter_by(id=oauth_user.user_id)
+        .first()
+    )
     db_session.add(models.Client(
         client_id=client_id, client_secret=hashed_secret, user=test_user,
         allowed_scopes=['openid', 'user'], _redirect_uris=url, description=''
     ))
     db_session.commit()
-
     return Dict(client_id=client_id, client_secret=client_secret, url=url)
-=======
-def refresh_token(client, oauth_client):
-    """
-    Return just a refresh token obtained from ``/oauth2/token``.
-    """
-    token_response = utils.oauth2.get_token_response(client, oauth_client)
-    return token_response.json['refresh_token']
 
 
 @pytest.fixture(scope='function')
 def cloud_manager():
     manager = MagicMock()
     patch('fence.blueprints.storage_creds.GoogleCloudManager', manager).start()
-    return manager
->>>>>>> 90a6319b
+    return manager