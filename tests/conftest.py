# pylint: disable=redefined-outer-name
"""
Define pytest fixtures.
"""

from collections import OrderedDict
import json
import mock
import os

from addict import Dict
from authutils.testing.fixtures import (
    _hazmat_rsa_private_key,
    _hazmat_rsa_private_key_2,
    rsa_private_key,
    rsa_private_key_2,
    rsa_public_key,
    rsa_public_key_2,
)
import bcrypt
from cdisutilstest.code.storage_client_mock import get_client
import jwt
from mock import patch, MagicMock
from moto import mock_s3, mock_sts
import pytest
import requests
from sqlalchemy.ext.compiler import compiles
from sqlalchemy.schema import DropTable

import fence
from fence import app_init
from fence import models
from fence.jwt.keys import Keypair

import tests
from tests import test_settings
from tests import utils
from tests.utils.oauth2.client import OAuth2TestClient


@compiles(DropTable, "postgresql")
def _compile_drop_table(element, compiler, **kwargs):
    return compiler.visit_drop_table(element) + " CASCADE"


# Allow authlib to use HTTP for local testing.
os.environ['AUTHLIB_INSECURE_TRANSPORT'] = 'true'


def indexd_get_available_s3_bucket(file_id):
    return {
        'did': '',
        'baseid': '',
        'rev': '',
        'size': 10,
        'file_name': 'file1',
        'urls': ['s3://bucket1/key'],
        'hashes': {},
        'acl': ['phs000178', 'phs000218'],
        'form': '',
        'created_date': '',
        "updated_date": ''
    }


def indexd_get_available_s3_bucket_acl(file_id):
    return {
        'did': '',
        'baseid': '',
        'rev': '',
        'size': 10,
        'file_name': 'file1',
        'urls': ['s3://bucket1/key'],
        'hashes': {},
        'acl': ['phs000178', 'phs000218'],
        'form': '',
        'created_date': '',
        "updated_date": ''
    }


def indexd_get_available_gs_bucket(file_id):
    return {
        'did': '',
        'baseid': '',
        'rev': '',
        'size': 10,
        'file_name': 'file1',
        'urls': ['gs://bucket1/key'],
        'hashes': {},
        'metadata': {'acls': 'phs000178,phs000218'},
        'form': '',
        'created_date': '',
        "updated_date": ''
    }


def indexd_get_available_gs_bucket_acl(file_id):
    return {
        'did': '',
        'baseid': '',
        'rev': '',
        'size': 10,
        'file_name': 'file1',
        'urls': ['gs://bucket1/key'],
        'hashes': {},
        'acl': ['phs000178', 'phs000218'],
        'form': '',
        'created_date': '',
        "updated_date": ''
    }


def indexd_get_unavailable_s3_bucket(file_id):
    return {
        'did': '',
        'baseid': '',
        'rev': '',
        'size': 10,
        'file_name': 'file1',
        'urls': ['s3://bucket5/key'],
        'hashes': {},
        'acl': ['phs000178', 'phs000218'],
        'form': '',
        'created_date': '',
        "updated_date": ''
    }


def indexd_get_unavailable_s3_bucket_acl(file_id):
    return {
        'did': '',
        'baseid': '',
        'rev': '',
        'size': 10,
        'file_name': 'file1',
        'urls': ['s3://bucket5/key'],
        'hashes': {},
        'acl': ['phs000178', 'phs000218'],
        'form': '',
        'created_date': '',
        "updated_date": ''
    }


def indexd_get_unavailable_gs_bucket(file_id):
    return {
        'did': '',
        'baseid': '',
        'rev': '',
        'size': 10,
        'file_name': 'file1',
        'urls': ['gs://bucket5/key'],
        'hashes': {},
        'metadata': {'acls': 'phs000178,phs000218'},
        'form': '',
        'created_date': '',
        "updated_date": ''
    }


def indexd_get_unavailable_gs_bucket_acl(file_id):
    return {
        'did': '',
        'baseid': '',
        'rev': '',
        'size': 10,
        'file_name': 'file1',
        'urls': ['gs://bucket5/key'],
        'hashes': {},
        'acl': ['phs000178', 'phs000218'],
        'form': '',
        'created_date': '',
        "updated_date": ''
    }


def indexd_get_public_s3_object(file_id):
    return {
        'did': '',
        'baseid': '',
        'rev': '',
        'size': 10,
        'file_name': 'file1',
        'urls': ['s3://bucket1/key'],
        'hashes': {},
        'acl': ['*'],
        'form': '',
        'created_date': '',
        "updated_date": ''
    }


def indexd_get_public_s3_object_acl(file_id):
    return {
        'did': '',
        'baseid': '',
        'rev': '',
        'size': 10,
        'file_name': 'file1',
        'urls': ['s3://bucket1/key'],
        'hashes': {},
        'acl': ['*'],
        'form': '',
        'created_date': '',
        "updated_date": ''
    }


def indexd_get_public_gs_object(file_id):
    return {
        'did': '',
        'baseid': '',
        'rev': '',
        'size': 10,
        'file_name': 'file1',
        'urls': ['gs://bucket1/key'],
        'hashes': {},
        'metadata': {'acls': '*'},
        'form': '',
        'created_date': '',
        "updated_date": ''
    }


def indexd_get_public_gs_object_acl(file_id):
    return {
        'did': '',
        'baseid': '',
        'rev': '',
        'size': 10,
        'file_name': 'file1',
        'urls': ['gs://bucket1/key'],
        'hashes': {},
        'acl': ['*'],
        'form': '',
        'created_date': '',
        "updated_date": ''
    }


def indexd_get_public_s3_bucket(file_id):
    return {
        'did': '',
        'baseid': '',
        'rev': '',
        'size': 10,
        'file_name': 'file1',
        'urls': ['s3://bucket4/key'],
        'hashes': {},
        'acl': ['*'],
        'form': '',
        'created_date': '',
        "updated_date": ''
    }


<<<<<<< HEAD
def indexd_get_public_s3_bucket_acl(file_id):
    return {
        'did': '',
        'baseid': '',
        'rev': '',
        'size': 10,
        'file_name': 'file1',
        'urls': ['s3://bucket4/key'],
        'hashes': {},
        'acl': ['*'],
        'form': '',
        'created_date': '',
        "updated_date": ''
    }


def indexd_get_public_gs_bucket(file_id):
    return {
        'did': '',
        'baseid': '',
        'rev': '',
        'size': 10,
        'file_name': 'file1',
        'urls': ['gs://bucket4/key'],
        'hashes': {},
        'metadata': {'acls': '*'},
        'form': '',
        'created_date': '',
        "updated_date": ''
    }


def indexd_get_public_gs_bucket_acl(file_id):
    return {
        'did': '',
        'baseid': '',
        'rev': '',
        'size': 10,
        'file_name': 'file1',
        'urls': ['gs://bucket4/key'],
        'hashes': {},
        'acl': ['*'],
        'form': '',
        'created_date': '',
        "updated_date": ''
    }


=======
>>>>>>> a1593a81
def mock_get_bucket_location(self, bucket, config):
    return 'us-east-1'


@pytest.fixture(scope='session')
def claims_refresh():
    new_claims = tests.utils.default_claims()
    new_claims['pur'] = 'refresh'
    new_claims['aud'].append('fence')
    return new_claims


@pytest.fixture(scope='session')
def encoded_jwt(kid, rsa_private_key):
    """
    Return an example JWT containing the claims and encoded with the private
    key.

    Args:
        rsa_private_key (str): fixture

    Return:
        str: JWT containing claims encoded with private key
    """
    headers = {'kid': kid}
    return jwt.encode(
        utils.default_claims(),
        key=rsa_private_key,
        headers=headers,
        algorithm='RS256',
    )


@pytest.fixture(scope='session')
def encoded_jwt_expired(kid, rsa_private_key):
    """
    Return an example JWT that has already expired.

    Args:
        rsa_private_key (str): fixture

    Return:
        str: JWT containing claims encoded with private key
    """
    headers = {'kid': kid}
    claims_expired = utils.default_claims()
    # Move `exp` and `iat` into the past.
    claims_expired['exp'] -= 10000
    claims_expired['iat'] -= 10000
    return jwt.encode(
        claims_expired, key=rsa_private_key, headers=headers, algorithm='RS256'
    )


@pytest.fixture(scope='session')
def encoded_jwt_refresh_token(claims_refresh, kid, rsa_private_key):
    """
    Return an example JWT refresh token containing the claims and encoded with
    the private key.

    Args:
        claims_refresh (dict): fixture
        rsa_private_key (str): fixture

    Return:
        str: JWT refresh token containing claims encoded with private key
    """
    headers = {'kid': kid}
    return jwt.encode(
        claims_refresh, key=rsa_private_key, headers=headers, algorithm='RS256'
    )


class Mocker(object):

    def mock_functions(self):
        self.patcher = patch(
            'fence.resources.storage.get_client',
            get_client
        )
        self.auth_patcher = patch(
            'fence.resources.storage.StorageManager.check_auth',
            lambda cls, backend, user: True
        )
        self.boto_patcher = patch(
            'fence.resources.aws.boto_manager.BotoManager.get_bucket_region',
            mock_get_bucket_location
        )
        self.patcher.start()
        self.auth_patcher.start()
        self.boto_patcher.start()
        self.additional_patchers = []

    def unmock_functions(self):
        self.patcher.stop()
        self.auth_patcher.stop()
        self.boto_patcher.stop()
        for patcher in self.additional_patchers:
            patcher.stop()

    def add_mock(self, patcher):
        patcher.start()
        self.additional_patchers.append(patcher)


@pytest.fixture(scope='session')
def kid():
    """Return a JWT key ID to use for tests."""
    return 'test-keypair'


@pytest.fixture(scope='session')
def kid_2():
    """Return a second JWT key ID to use for tests."""
    return 'test-keypair-2'


@pytest.fixture(scope='session')
def app(kid, rsa_private_key, rsa_public_key):
    """
    Flask application fixture.
    """
    mocker = Mocker()
    mocker.mock_functions()
    root_dir = os.path.dirname(os.path.realpath(__file__))

    app_init(fence.app, test_settings, root_dir=root_dir)
    fence.app.keypairs.append(Keypair(
        kid=kid, public_key=rsa_public_key, private_key=rsa_private_key
    ))
    fence.app.jwt_public_keys = {
        fence.app.config['BASE_URL']: OrderedDict([(kid, rsa_public_key)])
    }
    return fence.app


@pytest.fixture(scope='function')
def auth_client(app, request):
    """
    Flask application fixture.
    """
    app.config['MOCK_AUTH'] = False

    def reset_authmock():
        app.config['MOCK_AUTH'] = True

    request.addfinalizer(reset_authmock)


@pytest.fixture(scope='session')
def db(app, request):
    """
    Define pytest fixture for database engine (session-scoped).

    When the tests are over, drop everything from the test database.
    """

    def drop_all():
        models.Base.metadata.drop_all(app.db.engine)

    request.addfinalizer(drop_all)

    return app.db


@fence.app.route('/protected')
@fence.auth.login_required({'access'})
def protected_endpoint(methods=['GET']):
    """
    Add a protected endpoint to the app for testing.
    """
    return 'Got to protected endpoint'


@pytest.fixture(scope='function')
@mock_s3
@mock_sts
def user_client(app, request, db_session):
    users = dict(json.loads(
        utils.read_file('resources/authorized_users.json')
    ))
    user_id, username = utils.create_user(users, db_session, is_admin=True)
    return Dict(username=username, user_id=user_id)


@pytest.fixture(scope='function')
def unauthorized_user_client(app, request, db_session):
    users = dict(json.loads(
        utils.read_file('resources/unauthorized_users.json')
    ))
    user_id, username = utils.create_user(users, db_session, is_admin=True)
    return Dict(username=username, user_id=user_id)


@pytest.fixture(scope='function')
def db_session(db, request, patch_app_db_session, monkeypatch):
    """
    Define fixture for database session (function-scoped).

    At the end of the function, roll back the session to its initial state.
    """
    connection = db.engine.connect()
    transaction = connection.begin()
    session = db.Session(bind=connection)

    patch_app_db_session(session)

    yield session

    session.close()
    transaction.rollback()
    connection.close()


@pytest.fixture(scope='function')
def oauth_user(app, db_session):
    users = dict(json.loads(utils.read_file(
        'resources/authorized_users.json'
    )))
    user_id, username = utils.create_user(
        users, db_session, is_admin=True
    )
    return Dict(username=username, user_id=user_id)


@pytest.fixture(scope='function')
def unauthorized_oauth_user(app, db_session):
    users = dict(json.loads(utils.read_file(
        'resources/unauthorized_users.json'
    )))
    user_id, username = utils.create_user(
        users, db_session, is_admin=True
    )
    return Dict(username=username, user_id=user_id)


@pytest.fixture(scope='function')
def indexd_client(app, request):
    mocker = Mocker()
    mocker.mock_functions()

    if request.param == 'gs':
        indexd_get_available_bucket_func = indexd_get_available_gs_bucket
    elif request.param == 'gs_acl':
        indexd_get_available_bucket_func = (
            indexd_get_available_gs_bucket_acl
        )
    elif request.param == 's3_acl':
        indexd_get_available_bucket_func = (
            indexd_get_available_s3_bucket_acl
        )
    else:
        indexd_get_available_bucket_func = indexd_get_available_s3_bucket

    indexd_patcher = patch(
        'fence.blueprints.data.IndexedFile._get_index_document',
        indexd_get_available_bucket_func
    )
    mocker.add_mock(indexd_patcher)

    output = {
        'mocker': mocker,
        # only gs or s3 for location, ignore specifiers after the _
        'indexed_file_location': request.param.split('_')[0]
    }

    return output


@pytest.fixture(scope='function')
def unauthorized_indexd_client(app, request):
    mocker = Mocker()
    mocker.mock_functions()

    if request.param == 'gs':
        indexd_get_unavailable_bucket_func = indexd_get_unavailable_gs_bucket
    elif request.param == 'gs_acl':
        indexd_get_unavailable_bucket_func = (
            indexd_get_unavailable_gs_bucket_acl
        )
    elif request.param == 's3_acl':
        indexd_get_unavailable_bucket_func = (
            indexd_get_unavailable_s3_bucket_acl
        )
    else:
        indexd_get_unavailable_bucket_func = indexd_get_unavailable_s3_bucket

    indexd_patcher = patch(
        'fence.blueprints.data.IndexedFile._get_index_document',
        indexd_get_unavailable_bucket_func)
    mocker.add_mock(indexd_patcher)


@pytest.fixture(scope='function')
def public_indexd_client(app, request):
    mocker = Mocker()
    mocker.mock_functions()

    if request.param == 'gs':
        indexd_get_public_object_func = indexd_get_public_gs_object
    elif request.param == 'gs_acl':
        indexd_get_public_object_func = (
            indexd_get_public_gs_object_acl
        )
    elif request.param == 's3_acl':
        indexd_get_public_object_func = (
            indexd_get_public_s3_object_acl
        )
    else:
        indexd_get_public_object_func = indexd_get_public_s3_object

    indexd_patcher = patch(
        'fence.blueprints.data.IndexedFile._get_index_document',
        indexd_get_public_object_func)
    mocker.add_mock(indexd_patcher)


@pytest.fixture(scope='function')
def public_bucket_indexd_client(app, request):
    mocker = Mocker()
    mocker.mock_functions()

    if request.param == 'gs':
        indexd_get_public_bucket_func = indexd_get_public_gs_bucket
    elif request.param == 'gs_acl':
        indexd_get_public_bucket_func = (
            indexd_get_public_gs_bucket_acl
        )
    elif request.param == 's3_acl':
        indexd_get_public_bucket_func = (
            indexd_get_public_s3_bucket_acl
        )
    else:
        indexd_get_public_bucket_func = indexd_get_public_s3_bucket

    indexd_patcher = patch(
        'fence.blueprints.data.IndexedFile._get_index_document',
        indexd_get_public_bucket_func)
    mocker.add_mock(indexd_patcher)


@pytest.fixture(scope='function')
def patch_app_db_session(app, monkeypatch):
    """
    TODO
    """
    def do_patch(session):
        monkeypatch.setattr(app.db, 'Session', lambda: session)
        modules_to_patch = [
            'fence.auth',
<<<<<<< HEAD
            'fence.resources.google.utils',
=======
            'fence.blueprints.link',
            'fence.blueprints.storage_creds.google',
>>>>>>> a1593a81
            'fence.oidc.jwt_generator',
            'fence.user',
        ]
        for module in modules_to_patch:
            monkeypatch.setattr('{}.current_session'.format(module), session)
    return do_patch


@pytest.fixture(scope='function')
def oauth_client(app, db_session, oauth_user):
    """
    Create a confidential OAuth2 client and add it to the database along with a
    test user for the client.
    """
    url = 'https://oauth-test-client.net'
    client_id = 'test-client'
    client_secret = fence.utils.random_str(50)
    hashed_secret = bcrypt.hashpw(client_secret, bcrypt.gensalt())
    test_user = (
        db_session
        .query(models.User)
        .filter_by(id=oauth_user.user_id)
        .first()
    )
    db_session.add(models.Client(
        client_id=client_id, client_secret=hashed_secret, user=test_user,
        allowed_scopes=['openid', 'user', 'fence'], _redirect_uris=url,
        description='', is_confidential=True, name='testclient'
    ))
    db_session.commit()
    return Dict(client_id=client_id, client_secret=client_secret, url=url)


@pytest.fixture(scope='function')
def oauth_client_B(app, request, db_session):
    """
    Create a second, different OAuth2 (confidential) client and add it to the
    database along with a test user for the client.
    """
    url = 'https://oauth-test-client-B.net'
    client_id = 'test-client-B'
    client_secret = fence.utils.random_str(50)
    hashed_secret = bcrypt.hashpw(client_secret, bcrypt.gensalt())

    test_user = (
        db_session
        .query(models.User)
        .filter_by(username='test')
        .first()
    )
    if not test_user:
        test_user = models.User(username='test', is_admin=False)
        db_session.add(test_user)
    db_session.add(models.Client(
        client_id=client_id, client_secret=hashed_secret, user=test_user,
        allowed_scopes=['openid', 'user', 'fence'], _redirect_uris=url,
        description='', is_confidential=True, name='testclientb'
    ))
    db_session.commit()

    return Dict(client_id=client_id, client_secret=client_secret, url=url)


@pytest.fixture(scope='function')
def oauth_client_public(app, db_session, oauth_user):
    """
    Create a public OAuth2 client.
    """
    url = 'https://oauth-test-client-public.net'
    client_id = 'test-client-public'
    test_user = (
        db_session
        .query(models.User)
        .filter_by(id=oauth_user.user_id)
        .first()
    )
    db_session.add(models.Client(
        client_id=client_id, user=test_user,
        allowed_scopes=['openid', 'user', 'fence'], _redirect_uris=url,
        description='', is_confidential=False, name='testclient-public'
    ))
    db_session.commit()
    return Dict(client_id=client_id, url=url)


@pytest.fixture(scope='function')
def oauth_test_client(client, oauth_client):
    return OAuth2TestClient(client, oauth_client, confidential=True)


@pytest.fixture(scope='function')
def oauth_test_client_B(client, oauth_client_B):
    return OAuth2TestClient(client, oauth_client_B, confidential=True)


@pytest.fixture(scope='function')
def oauth_test_client_public(client, oauth_client_public):
    return OAuth2TestClient(client, oauth_client_public, confidential=False)


@pytest.fixture(scope='function')
def primary_google_service_account(
        app, db_session, user_client, google_proxy_group):
    service_account_id = 'test-service-account-0'
    email = fence.utils.random_str(40) + "@test.com"
    service_account = models.GoogleServiceAccount(
        google_unique_id=service_account_id,
        email=email, user_id=user_client.user_id, client_id=None)
    db_session.add(service_account)
    db_session.commit()
    return Dict(id=service_account_id, email=email)


@pytest.fixture(scope='function')
def google_proxy_group(app, db_session, user_client):
    group_id = 'test-proxy-group-0'
    email = fence.utils.random_str(40) + "@test.com"
    test_user = (
        db_session
        .query(models.User)
        .filter_by(id=user_client.user_id)
        .first()
    )
    test_user.google_proxy_group_id = group_id
    db_session.add(models.GoogleProxyGroup(id=group_id, email=email))
    db_session.commit()
    return Dict(id=group_id, email=email)


@pytest.fixture(scope='function')
def cloud_manager():
    manager = MagicMock()
    patch('fence.blueprints.storage_creds.google.GoogleCloudManager', manager).start()
    patch('fence.resources.google.utils.GoogleCloudManager', manager).start()
    manager.return_value.__enter__.return_value.get_access_key.return_value = {
        "type": "service_account",
        "project_id": "project-id",
        "private_key_id": "some_number",
        "private_key": "-----BEGIN PRIVATE KEY-----\n....\n-----END PRIVATE KEY-----\n",
        "client_email": "<api-name>api@project-id.iam.gserviceaccount.com",
        "client_id": "...",
        "auth_uri": "https://accounts.google.com/o/oauth2/auth",
        "token_uri": "https://accounts.google.com/o/oauth2/token",
        "auth_provider_x509_cert_url": "https://www.googleapis.com/oauth2/v1/certs",
        "client_x509_cert_url": "https://www.googleapis.com/...<api-name>api%40project-id.iam.gserviceaccount.com"
    }
    return manager


@pytest.fixture(scope='function')
def google_signed_url():
    manager = MagicMock()
    patch(
        'fence.blueprints.data.cirrus.google_cloud.utils.get_signed_url',
        manager
    ).start()

    # Note: example outpu/format from google's docs, will not actually work
    manager.return_value = (
        'https://storage.googleapis.com/google-testbucket/testdata.txt?GoogleAccessId='
        '1234567890123@developer.gserviceaccount.com&Expires=1331155464&Signature=BCl'
        'z9e4UA2MRRDX62TPd8sNpUCxVsqUDG3YGPWvPcwN%2BmWBPqwgUYcOSszCPlgWREeF7oPGowkeKk'
        '7J4WApzkzxERdOQmAdrvshKSzUHg8Jqp1lw9tbiJfE2ExdOOIoJVmGLoDeAGnfzCd4fTsWcLbal9'
        'sFpqXsQI8IQi1493mw%3D'
    )
    return manager


@pytest.fixture(scope='function')
def mock_get(monkeypatch, example_keys_response):
    """
    Provide a function to patch the value of the JSON returned by
    ``requests.get``.

    Args:
        monkeypatch (pytest.monkeypatch.MonkeyPatch): fixture

    Return:
        Calllable[dict, None]:
            function which sets the reponse JSON of ``requests.get``
    """

    def do_patch(urls_to_responses=None):
        """
        Args:
            keys_response_json (dict): value to set /jwt/keys return value to

        Return:
            None

        Side Effects:
            Patch ``requests.get``
        """

        def get(url):
            """Define a mock ``get`` function to return a mocked response."""
            mocked_response = mock.MagicMock(requests.Response)
            mocked_response.json.return_value = urls_to_responses[url]
            return mocked_response

        monkeypatch.setattr('requests.get', mock.MagicMock(side_effect=get))

    return do_patch


@pytest.fixture(scope='function')
def encoded_creds_jwt(
        kid, rsa_private_key, user_client, oauth_client, google_proxy_group):
    """
    Return a JWT and user_id for a new user containing the claims and
    encoded with the private key.

    Args:
        claims (dict): fixture
        rsa_private_key (str): fixture

    Return:
        str: JWT containing claims encoded with private key
    """
    headers = {'kid': kid}
    return Dict(
        jwt=jwt.encode(
            utils.authorized_download_credentials_context_claims(
                user_client['username'], user_client['user_id'],
                oauth_client['client_id'], google_proxy_group['id']),
            key=rsa_private_key,
            headers=headers,
            algorithm='RS256',
        ),
        user_id=user_client['user_id'],
        client_id=oauth_client['client_id'],
        proxy_group_id=google_proxy_group['id']
    )


@pytest.fixture(scope='function')
def encoded_jwt_no_proxy_group(
        kid, rsa_private_key, user_client, oauth_client):
    """
    Return a JWT and user_id for a new user containing the claims and
    encoded with the private key.

    Args:
        claims (dict): fixture
        rsa_private_key (str): fixture

    Return:
        str: JWT containing claims encoded with private key
    """
    headers = {'kid': kid}
    return Dict(
        jwt=jwt.encode(
            utils.authorized_download_credentials_context_claims(
                user_client['username'], user_client['user_id'],
                oauth_client['client_id']),
            key=rsa_private_key,
            headers=headers,
            algorithm='RS256',
        ),
        user_id=user_client['user_id'],
        client_id=oauth_client['client_id']
    )<|MERGE_RESOLUTION|>--- conflicted
+++ resolved
@@ -56,6 +56,22 @@
         'file_name': 'file1',
         'urls': ['s3://bucket1/key'],
         'hashes': {},
+        'metadata': {'acls': 'phs000178,phs000218'},
+        'form': '',
+        'created_date': '',
+        "updated_date": ''
+    }
+
+
+def indexd_get_available_s3_bucket_acl(file_id):
+    return {
+        'did': '',
+        'baseid': '',
+        'rev': '',
+        'size': 10,
+        'file_name': 'file1',
+        'urls': ['s3://bucket1/key'],
+        'hashes': {},
         'acl': ['phs000178', 'phs000218'],
         'form': '',
         'created_date': '',
@@ -63,7 +79,103 @@
     }
 
 
-def indexd_get_available_s3_bucket_acl(file_id):
+def indexd_get_available_gs_bucket(file_id):
+    return {
+        'did': '',
+        'baseid': '',
+        'rev': '',
+        'size': 10,
+        'file_name': 'file1',
+        'urls': ['gs://bucket1/key'],
+        'hashes': {},
+        'metadata': {'acls': 'phs000178,phs000218'},
+        'form': '',
+        'created_date': '',
+        "updated_date": ''
+    }
+
+
+def indexd_get_available_gs_bucket_acl(file_id):
+    return {
+        'did': '',
+        'baseid': '',
+        'rev': '',
+        'size': 10,
+        'file_name': 'file1',
+        'urls': ['gs://bucket1/key'],
+        'hashes': {},
+        'acl': ['phs000178', 'phs000218'],
+        'form': '',
+        'created_date': '',
+        "updated_date": ''
+    }
+
+
+def indexd_get_unavailable_s3_bucket(file_id):
+    return {
+        'did': '',
+        'baseid': '',
+        'rev': '',
+        'size': 10,
+        'file_name': 'file1',
+        'urls': ['s3://bucket5/key'],
+        'hashes': {},
+        'metadata': {'acls': 'phs000178,phs000218'},
+        'form': '',
+        'created_date': '',
+        "updated_date": ''
+    }
+
+
+def indexd_get_unavailable_s3_bucket_acl(file_id):
+    return {
+        'did': '',
+        'baseid': '',
+        'rev': '',
+        'size': 10,
+        'file_name': 'file1',
+        'urls': ['s3://bucket5/key'],
+        'hashes': {},
+        'acl': ['phs000178', 'phs000218'],
+        'form': '',
+        'created_date': '',
+        "updated_date": ''
+    }
+
+
+def indexd_get_unavailable_gs_bucket(file_id):
+    return {
+        'did': '',
+        'baseid': '',
+        'rev': '',
+        'size': 10,
+        'file_name': 'file1',
+        'urls': ['gs://bucket5/key'],
+        'hashes': {},
+        'metadata': {'acls': 'phs000178,phs000218'},
+        'form': '',
+        'created_date': '',
+        "updated_date": ''
+    }
+
+
+def indexd_get_unavailable_gs_bucket_acl(file_id):
+    return {
+        'did': '',
+        'baseid': '',
+        'rev': '',
+        'size': 10,
+        'file_name': 'file1',
+        'urls': ['gs://bucket5/key'],
+        'hashes': {},
+        'acl': ['phs000178', 'phs000218'],
+        'form': '',
+        'created_date': '',
+        "updated_date": ''
+    }
+
+
+def indexd_get_public_s3_object(file_id):
     return {
         'did': '',
         'baseid': '',
@@ -72,14 +184,30 @@
         'file_name': 'file1',
         'urls': ['s3://bucket1/key'],
         'hashes': {},
-        'acl': ['phs000178', 'phs000218'],
-        'form': '',
-        'created_date': '',
-        "updated_date": ''
-    }
-
-
-def indexd_get_available_gs_bucket(file_id):
+        'metadata': {'acls': '*'},
+        'form': '',
+        'created_date': '',
+        "updated_date": ''
+    }
+
+
+def indexd_get_public_s3_object_acl(file_id):
+    return {
+        'did': '',
+        'baseid': '',
+        'rev': '',
+        'size': 10,
+        'file_name': 'file1',
+        'urls': ['s3://bucket1/key'],
+        'hashes': {},
+        'acl': ['*'],
+        'form': '',
+        'created_date': '',
+        "updated_date": ''
+    }
+
+
+def indexd_get_public_gs_object(file_id):
     return {
         'did': '',
         'baseid': '',
@@ -88,14 +216,14 @@
         'file_name': 'file1',
         'urls': ['gs://bucket1/key'],
         'hashes': {},
-        'metadata': {'acls': 'phs000178,phs000218'},
-        'form': '',
-        'created_date': '',
-        "updated_date": ''
-    }
-
-
-def indexd_get_available_gs_bucket_acl(file_id):
+        'metadata': {'acls': '*'},
+        'form': '',
+        'created_date': '',
+        "updated_date": ''
+    }
+
+
+def indexd_get_public_gs_object_acl(file_id):
     return {
         'did': '',
         'baseid': '',
@@ -104,86 +232,6 @@
         'file_name': 'file1',
         'urls': ['gs://bucket1/key'],
         'hashes': {},
-        'acl': ['phs000178', 'phs000218'],
-        'form': '',
-        'created_date': '',
-        "updated_date": ''
-    }
-
-
-def indexd_get_unavailable_s3_bucket(file_id):
-    return {
-        'did': '',
-        'baseid': '',
-        'rev': '',
-        'size': 10,
-        'file_name': 'file1',
-        'urls': ['s3://bucket5/key'],
-        'hashes': {},
-        'acl': ['phs000178', 'phs000218'],
-        'form': '',
-        'created_date': '',
-        "updated_date": ''
-    }
-
-
-def indexd_get_unavailable_s3_bucket_acl(file_id):
-    return {
-        'did': '',
-        'baseid': '',
-        'rev': '',
-        'size': 10,
-        'file_name': 'file1',
-        'urls': ['s3://bucket5/key'],
-        'hashes': {},
-        'acl': ['phs000178', 'phs000218'],
-        'form': '',
-        'created_date': '',
-        "updated_date": ''
-    }
-
-
-def indexd_get_unavailable_gs_bucket(file_id):
-    return {
-        'did': '',
-        'baseid': '',
-        'rev': '',
-        'size': 10,
-        'file_name': 'file1',
-        'urls': ['gs://bucket5/key'],
-        'hashes': {},
-        'metadata': {'acls': 'phs000178,phs000218'},
-        'form': '',
-        'created_date': '',
-        "updated_date": ''
-    }
-
-
-def indexd_get_unavailable_gs_bucket_acl(file_id):
-    return {
-        'did': '',
-        'baseid': '',
-        'rev': '',
-        'size': 10,
-        'file_name': 'file1',
-        'urls': ['gs://bucket5/key'],
-        'hashes': {},
-        'acl': ['phs000178', 'phs000218'],
-        'form': '',
-        'created_date': '',
-        "updated_date": ''
-    }
-
-
-def indexd_get_public_s3_object(file_id):
-    return {
-        'did': '',
-        'baseid': '',
-        'rev': '',
-        'size': 10,
-        'file_name': 'file1',
-        'urls': ['s3://bucket1/key'],
-        'hashes': {},
         'acl': ['*'],
         'form': '',
         'created_date': '',
@@ -191,14 +239,30 @@
     }
 
 
-def indexd_get_public_s3_object_acl(file_id):
-    return {
-        'did': '',
-        'baseid': '',
-        'rev': '',
-        'size': 10,
-        'file_name': 'file1',
-        'urls': ['s3://bucket1/key'],
+def indexd_get_public_s3_bucket(file_id):
+    return {
+        'did': '',
+        'baseid': '',
+        'rev': '',
+        'size': 10,
+        'file_name': 'file1',
+        'urls': ['s3://bucket4/key'],
+        'hashes': {},
+        'metadata': {'acls': '*'},
+        'form': '',
+        'created_date': '',
+        "updated_date": ''
+    }
+
+
+def indexd_get_public_s3_bucket_acl(file_id):
+    return {
+        'did': '',
+        'baseid': '',
+        'rev': '',
+        'size': 10,
+        'file_name': 'file1',
+        'urls': ['s3://bucket4/key'],
         'hashes': {},
         'acl': ['*'],
         'form': '',
@@ -207,14 +271,14 @@
     }
 
 
-def indexd_get_public_gs_object(file_id):
-    return {
-        'did': '',
-        'baseid': '',
-        'rev': '',
-        'size': 10,
-        'file_name': 'file1',
-        'urls': ['gs://bucket1/key'],
+def indexd_get_public_gs_bucket(file_id):
+    return {
+        'did': '',
+        'baseid': '',
+        'rev': '',
+        'size': 10,
+        'file_name': 'file1',
+        'urls': ['gs://bucket4/key'],
         'hashes': {},
         'metadata': {'acls': '*'},
         'form': '',
@@ -223,14 +287,14 @@
     }
 
 
-def indexd_get_public_gs_object_acl(file_id):
-    return {
-        'did': '',
-        'baseid': '',
-        'rev': '',
-        'size': 10,
-        'file_name': 'file1',
-        'urls': ['gs://bucket1/key'],
+def indexd_get_public_gs_bucket_acl(file_id):
+    return {
+        'did': '',
+        'baseid': '',
+        'rev': '',
+        'size': 10,
+        'file_name': 'file1',
+        'urls': ['gs://bucket4/key'],
         'hashes': {},
         'acl': ['*'],
         'form': '',
@@ -239,73 +303,6 @@
     }
 
 
-def indexd_get_public_s3_bucket(file_id):
-    return {
-        'did': '',
-        'baseid': '',
-        'rev': '',
-        'size': 10,
-        'file_name': 'file1',
-        'urls': ['s3://bucket4/key'],
-        'hashes': {},
-        'acl': ['*'],
-        'form': '',
-        'created_date': '',
-        "updated_date": ''
-    }
-
-
-<<<<<<< HEAD
-def indexd_get_public_s3_bucket_acl(file_id):
-    return {
-        'did': '',
-        'baseid': '',
-        'rev': '',
-        'size': 10,
-        'file_name': 'file1',
-        'urls': ['s3://bucket4/key'],
-        'hashes': {},
-        'acl': ['*'],
-        'form': '',
-        'created_date': '',
-        "updated_date": ''
-    }
-
-
-def indexd_get_public_gs_bucket(file_id):
-    return {
-        'did': '',
-        'baseid': '',
-        'rev': '',
-        'size': 10,
-        'file_name': 'file1',
-        'urls': ['gs://bucket4/key'],
-        'hashes': {},
-        'metadata': {'acls': '*'},
-        'form': '',
-        'created_date': '',
-        "updated_date": ''
-    }
-
-
-def indexd_get_public_gs_bucket_acl(file_id):
-    return {
-        'did': '',
-        'baseid': '',
-        'rev': '',
-        'size': 10,
-        'file_name': 'file1',
-        'urls': ['gs://bucket4/key'],
-        'hashes': {},
-        'acl': ['*'],
-        'form': '',
-        'created_date': '',
-        "updated_date": ''
-    }
-
-
-=======
->>>>>>> a1593a81
 def mock_get_bucket_location(self, bucket, config):
     return 'us-east-1'
 
@@ -656,12 +653,8 @@
         monkeypatch.setattr(app.db, 'Session', lambda: session)
         modules_to_patch = [
             'fence.auth',
-<<<<<<< HEAD
             'fence.resources.google.utils',
-=======
             'fence.blueprints.link',
-            'fence.blueprints.storage_creds.google',
->>>>>>> a1593a81
             'fence.oidc.jwt_generator',
             'fence.user',
         ]
@@ -769,7 +762,8 @@
     email = fence.utils.random_str(40) + "@test.com"
     service_account = models.GoogleServiceAccount(
         google_unique_id=service_account_id,
-        email=email, user_id=user_client.user_id, client_id=None)
+        email=email, user_id=user_client.user_id, client_id=None,
+        google_project_id='projectId-0')
     db_session.add(service_account)
     db_session.commit()
     return Dict(id=service_account_id, email=email)
