--- conflicted
+++ resolved
@@ -9,9 +9,6 @@
 from fence.utils import random_str
 
 
-<<<<<<< HEAD
-def test_recode_id_token(app, private_key):
-=======
 def test_create_id_token(app):
     """
     Naive ID Token generation test. Just makes sure there are no exceptions and
@@ -32,7 +29,6 @@
 
 
 def test_recode_id_token(app, kid, rsa_private_key):
->>>>>>> 2425b0f4
     """
     Test that after signing, unsigning, re-signing, and unsigning again,
     the contents of the ID Token that should be the same, are.
