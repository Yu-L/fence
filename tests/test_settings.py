--- conflicted
+++ resolved
@@ -153,12 +153,10 @@
 
 CIRRUS_CFG = {}
 
-<<<<<<< HEAD
 ARBORIST = {
     'base_url': '/arborist',
 }
-=======
+
 WHITE_LISTED_SERVICE_ACCOUNT_EMAILS = [
     'test@0', 'test@123', 'test@456',
-]
->>>>>>> 5fa8e4b2
+]