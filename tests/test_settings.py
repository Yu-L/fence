--- conflicted
+++ resolved
@@ -2,181 +2,5 @@
 #: Folders to look in for the *config.yaml for fence
 from os.path import expanduser
 
-<<<<<<< HEAD
-from cdislogging import get_logger
-
-logger = get_logger(__name__)
-
-try:
-    from fence.local_settings import *
-except ImportError:
-    logger.warn("no module fence.local_settings")
-
-# WARNING: the test database is cleared every run
-DB = "postgresql://postgres@localhost:5432/fence_test_tmp"
-
-MOCK_AUTH = True
-
-DEBUG = False
-OAUTH2_PROVIDER_ERROR_URI = "/oauth2/errors"
-
-BASE_URL = "https://bionimbus-pdc.opensciencedatacloud.org/user"
-APPLICATION_ROOT = "/user"
-
-SHIBBOLETH_HEADER = "persistent_id"
-SSO_URL = "https://itrusteauth.nih.gov/affwebservices/public/saml2sso?SPID=https://bionimbus-pdc.opensciencedatacloud.org/shibboleth&RelayState="
-SINGLE_LOGOUT = "https://itrusteauth.nih.gov/siteminderagent/smlogout.asp?mode=nih&AppReturnUrl=https://bionimbus-pdc.opensciencedatacloud.org/storage/login"
-ITRUST_GLOBAL_LOGOUT = (
-    "https://auth.nih.gov/siteminderagent/smlogout.asp?mode=nih&AppReturnUrl="
-)
-
-LOGOUT = "https://bionimbus-pdc.opensciencedatacloud.org/auth/logout/?next=/Shibboleth.sso/Logout%3Freturn%3Dhttps%3A%2F%2Fbionimbus-pdc.opensciencedatacloud.org/api"
-BIONIMBUS_ACCOUNT_ID = 123456789012
-
-#: ``ACCESS_TOKEN_EXPIRES_IN: int``
-#: The number of seconds after an access token is issued until it expires.
-ACCESS_TOKEN_EXPIRES_IN = 1200
-
-#: ``ACCESS_TOKEN_COOKIE_NAME: str``
-#: The name of the browser cookie in which the access token will be stored.
-ACCESS_TOKEN_COOKIE_NAME = "access_token"
-
-#: ``REFRESH_TOKEN_EXPIRES_IN: int``
-#: The number of seconds after a refresh token is issued until it expires.
-REFRESH_TOKEN_EXPIRES_IN = 1728000
-
-#: ``SESSION_TIMEOUT: int``
-#: The number of seconds after which a browser session is considered stale.
-SESSION_TIMEOUT = 1800
-
-#: ``SESSION_LIFETIME: int``
-#: The maximum session lifetime in seconds.
-SESSION_LIFETIME = 28800
-
-#: ``GOOGLE_SERVICE_ACCOUNT_KEY_FOR_URL_SIGNING_EXPIRES_IN: int``
-#: The number of seconds the user's Google service account key used for
-#: url signing will last before being expired/rotated
-GOOGLE_SERVICE_ACCOUNT_KEY_FOR_URL_SIGNING_EXPIRES_IN = 2592000
-
-#: ``GOOGLE_ACCOUNT_ACCESS_EXPIRES_IN: int``
-#: The number of seconds after a User's Google account is added to bucket
-#: access until it expires.
-GOOGLE_ACCOUNT_ACCESS_EXPIRES_IN = 86400
-
-#: ``SESSION_COOKIE_NAME: str``
-#: The name of the browser cookie in which the session token will be stored.
-#: Note that the session token also stores information for the
-#: ``flask.session`` in the ``context`` field of the token.
-SESSION_COOKIE_NAME = "fence"
-
-HMAC_ENCRYPTION_KEY = Fernet.generate_key()
-ENABLE_CSRF_PROTECTION = False
-
-STORAGE_CREDENTIALS = {
-    "test-cleversafe": {"backend": "cleversafe"},
-    "google": {
-        "backend": "google",
-        "google_project_id": "some-project-id-239870as9f23flkja8010",
-    },
-}
-
-AWS_CREDENTIALS = {
-    "CRED1": {"aws_access_key_id": "", "aws_secret_access_key": ""},
-    "CRED2": {"aws_access_key_id": "", "aws_secret_access_key": ""},
-}
-
-ASSUMED_ROLES = {}
-
-S3_BUCKETS = {
-    # 'cdis-presigned-url-test': {
-    #     'cred': 'fence-bot',
-    #     'type': 'internal'
-    # },
-    "bucket1": {"cred": "CRED1"},
-    "bucket2": {"cred": "CRED2"},
-    "bucket3": {"cred": "CRED1"},
-    "bucket4": {"cred": "*"},
-    "bucket5": {
-        "cred": "CRED2",
-        "role-arn": "arn:aws:iam::707767160287:role/bucket_reader_writer_to_cdistest-presigned-url_role",
-    },
-}
-
-DATA_UPLOAD_BUCKET = "bucket1"
-
-# S3_BUCKETS = {
-#     "bucket1": "CRED1",
-#     "bucket2": "CRED2",
-#     "bucket3": "CRED1",
-#     "bucket4": "*",
-# }
-
-ENABLED_IDENTITY_PROVIDERS = {
-    # ID for which of the providers to default to.
-    "default": "google",
-    # Information for identity providers.
-    "providers": {
-        "fence": {"name": "Fence Multi-Tenant OAuth"},
-        "google": {"name": "Google OAuth"},
-        "shibboleth": {"name": "NIH Login"},
-    },
-}
-
-SHIBBOLETH_HEADER = "persistent_id"
-
-OPENID_CONNECT = {"google": {"client_id": "", "client_secret": "", "redirect_url": ""}}
-
-GOOGLE_GROUP_PREFIX = "test"
-
-CIRRUS_CFG = {}
-
-ARBORIST = "/arborist"
-
-WHITE_LISTED_SERVICE_ACCOUNT_EMAILS = ["test@0", "test@123", "test@456"]
-
-WHITE_LISTED_GOOGLE_PARENT_ORGS = []
-
-GOOGLE_MANAGED_SERVICE_ACCOUNT_DOMAINS = {
-    "dataflow-service-producer-prod.iam.gserviceaccount.com",
-    "cloudbuild.gserviceaccount.com",
-    "cloud-ml.google.com.iam.gserviceaccount.com",
-    "container-engine-robot.iam.gserviceaccount.com",
-    "dataflow-service-producer-prod.iam.gserviceaccount.com",
-    "sourcerepo-service-accounts.iam.gserviceaccount.com",
-    "dataproc-accounts.iam.gserviceaccount.com",
-    "gae-api-prod.google.com.iam.gserviceaccount.com",
-    "genomics-api.google.com.iam.gserviceaccount.com",
-    "containerregistry.iam.gserviceaccount.com",
-    "container-analysis.iam.gserviceaccount.com",
-    "cloudservices.gserviceaccount.com",
-    "stackdriver-service.iam.gserviceaccount.com",
-    "appspot.gserviceaccount.com",
-    "partnercontent.gserviceaccount.com",
-    "trifacta-gcloud-prod.iam.gserviceaccount.com",
-    "gcf-admin-robot.iam.gserviceaccount.com",
-    "compute-system.iam.gserviceaccount.com",
-    "gcp-sa-websecurityscanner.iam.gserviceaccount.com",
-    "storage-transfer-service.iam.gserviceaccount.com",
-}
-
-REMOVE_SERVICE_ACCOUNT_EMAIL_NOTIFICATION = {
-    "domain": "smtp domain",
-    "subject": "User service account removal notification",
-    "from": "do-not-reply@planx-pla.net",
-    "admin": [],
-    "contact number": "123456789",
-    "content": """
-
-    Service accounts {} were removed from access control lists because some \
-users or service accounts of GCP project {} are not authorized to access \
-the data sets associated to the service accounts, or do not \
-adhere to the security policies.
-
-    """,
-}
-
-GUN_MAIL = {}
-=======
 # Folders to look in for the *config.yaml for fence
-CONFIG_SEARCH_FOLDERS = ["/var/www/fence", "{}/.gen3/fence".format(expanduser("~"))]
->>>>>>> a1bc8423
+CONFIG_SEARCH_FOLDERS = ["/var/www/fence", "{}/.gen3/fence".format(expanduser("~"))]