--- conflicted
+++ resolved
@@ -560,7 +560,6 @@
         assert response.status_code == 403, response
 
 
-<<<<<<< HEAD
 @pytest.mark.parametrize(
     "indexd_client_with_arborist",
     ["gs", "s3", "gs_acl", "s3_acl", "s3_external"],
@@ -606,8 +605,10 @@
     )
     response = client.get(path, headers=headers, query_string=query_string)
     assert response.status_code == 403
-=======
+
+
 def test_initialize_multipart_upload(app, client, auth_client, encoded_creds_jwt, user_client):
+
     class MockResponse(object):
         def __init__(self, data, status_code=200):
             self.data = data
@@ -696,5 +697,4 @@
         response = client.post("/data/multipart/upload", headers=headers, data=data)
 
         assert response.status_code == 200, response
-        assert "presigned_url" in response.json
->>>>>>> cce4ea95
+        assert "presigned_url" in response.json