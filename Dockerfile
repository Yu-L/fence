# To run: docker run --rm -d -v /path/to/fence-config.yaml:/var/www/fence/fence-config.yaml --name=fence -p 80:80 fence
# To check running container: docker exec -it fence /bin/bash

<<<<<<< HEAD
FROM quay.io/cdis/python-nginx:chore_new_sidecars_for_fence
=======
FROM quay.io/cdis/python-nginx:pybase3-1.4.2
>>>>>>> 1cdac745

ENV appname=fence

RUN apk update \
    && apk add postgresql-libs postgresql-dev libffi-dev libressl-dev \
    && apk add linux-headers musl-dev gcc \
    && apk add curl bash git vim make lftp \
    && apk update && apk add openssh && apk add libmcrypt-dev

RUN mkdir -p /var/www/$appname \
    && mkdir -p /var/www/.cache/Python-Eggs/ \
    && mkdir /run/nginx/ \
    && ln -sf /dev/stdout /var/log/nginx/access.log \
    && ln -sf /dev/stderr /var/log/nginx/error.log \
    && chown nginx -R /var/www/.cache/Python-Eggs/ \
    && chown nginx /var/www/$appname

#
# libmhash is required by mcrypt - below - no apk package available
#
RUN (cd /tmp \
  && wget -O mhash.tar.gz https://sourceforge.net/projects/mhash/files/mhash/0.9.9.9/mhash-0.9.9.9.tar.gz/download \
  && tar xvfz mhash.tar.gz \
  && cd mhash-0.9.9.9 \
  && ./configure && make && make install \
  && /bin/rm -rf /tmp/*)

#
# mcrypt is required to decrypt dbgap user files - see fence/sync/sync_users.py
#
RUN (cd /tmp \
  && wget -O mcrypt.tar.gz https://sourceforge.net/projects/mcrypt/files/MCrypt/Production/mcrypt-2.6.4.tar.gz/download \
  && tar xvfz mcrypt.tar.gz \
  && cd mcrypt-2.6.4 \
  && ./configure && make && make install \
  && /bin/rm -rf /tmp/*)
EXPOSE 80

# aws cli v2 - needed for storing files in s3 during usersync k8s job
RUN curl "https://awscli.amazonaws.com/awscli-exe-linux-x86_64.zip" -o "awscliv2.zip" \
    && unzip awscliv2.zip \
    && ./aws/install \
    && /bin/rm -rf awscliv2.zip ./aws

# install poetry
RUN curl -sSL https://raw.githubusercontent.com/python-poetry/poetry/master/get-poetry.py | python

COPY . /$appname
COPY ./deployment/uwsgi/uwsgi.ini /etc/uwsgi/uwsgi.ini
COPY ./deployment/uwsgi/wsgi.py /$appname/wsgi.py
WORKDIR /$appname

# cache so that poetry install will run if these files change
COPY poetry.lock pyproject.toml /$appname/

# install Fence and dependencies via poetry
RUN source $HOME/.poetry/env \
    && poetry config virtualenvs.create false \
    && poetry install -vv --no-dev --no-interaction \
    && poetry show -v

RUN COMMIT=`git rev-parse HEAD` && echo "COMMIT=\"${COMMIT}\"" >$appname/version_data.py \
    && VERSION=`git describe --always --tags` && echo "VERSION=\"${VERSION}\"" >>$appname/version_data.py

WORKDIR /var/www/$appname

CMD ["sh","-c","bash /fence/dockerrun.bash && /dockerrun.sh"]<|MERGE_RESOLUTION|>--- conflicted
+++ resolved
@@ -1,19 +1,24 @@
-# To run: docker run --rm -d -v /path/to/fence-config.yaml:/var/www/fence/fence-config.yaml --name=fence -p 80:80 fence
+# To run: docker run -d -v /path/to/fence-config.yaml:/var/www/fence/fence-config.yaml --name=fence -p 80:80 fence
 # To check running container: docker exec -it fence /bin/bash
 
-<<<<<<< HEAD
-FROM quay.io/cdis/python-nginx:chore_new_sidecars_for_fence
-=======
 FROM quay.io/cdis/python-nginx:pybase3-1.4.2
->>>>>>> 1cdac745
 
 ENV appname=fence
 
 RUN apk update \
     && apk add postgresql-libs postgresql-dev libffi-dev libressl-dev \
     && apk add linux-headers musl-dev gcc \
-    && apk add curl bash git vim make lftp \
-    && apk update && apk add openssh && apk add libmcrypt-dev
+    && apk add curl bash git vim make lftp
+
+COPY . /$appname
+COPY ./deployment/uwsgi/uwsgi.ini /etc/uwsgi/uwsgi.ini
+COPY ./deployment/uwsgi/wsgi.py /$appname/wsgi.py
+COPY clear_prometheus_multiproc /bin/
+WORKDIR /$appname
+
+RUN python -m pip install --upgrade pip \
+    && python -m pip install --upgrade setuptools \
+    && pip install -r requirements.txt
 
 RUN mkdir -p /var/www/$appname \
     && mkdir -p /var/www/.cache/Python-Eggs/ \
@@ -22,6 +27,8 @@
     && ln -sf /dev/stderr /var/log/nginx/error.log \
     && chown nginx -R /var/www/.cache/Python-Eggs/ \
     && chown nginx /var/www/$appname
+
+RUN apk update && apk add openssh && apk add libmcrypt-dev
 
 #
 # libmhash is required by mcrypt - below - no apk package available
@@ -44,31 +51,9 @@
   && /bin/rm -rf /tmp/*)
 EXPOSE 80
 
-# aws cli v2 - needed for storing files in s3 during usersync k8s job
-RUN curl "https://awscli.amazonaws.com/awscli-exe-linux-x86_64.zip" -o "awscliv2.zip" \
-    && unzip awscliv2.zip \
-    && ./aws/install \
-    && /bin/rm -rf awscliv2.zip ./aws
-
-# install poetry
-RUN curl -sSL https://raw.githubusercontent.com/python-poetry/poetry/master/get-poetry.py | python
-
-COPY . /$appname
-COPY ./deployment/uwsgi/uwsgi.ini /etc/uwsgi/uwsgi.ini
-COPY ./deployment/uwsgi/wsgi.py /$appname/wsgi.py
-WORKDIR /$appname
-
-# cache so that poetry install will run if these files change
-COPY poetry.lock pyproject.toml /$appname/
-
-# install Fence and dependencies via poetry
-RUN source $HOME/.poetry/env \
-    && poetry config virtualenvs.create false \
-    && poetry install -vv --no-dev --no-interaction \
-    && poetry show -v
-
 RUN COMMIT=`git rev-parse HEAD` && echo "COMMIT=\"${COMMIT}\"" >$appname/version_data.py \
-    && VERSION=`git describe --always --tags` && echo "VERSION=\"${VERSION}\"" >>$appname/version_data.py
+    && VERSION=`git describe --always --tags` && echo "VERSION=\"${VERSION}\"" >>$appname/version_data.py \
+    && python setup.py develop
 
 WORKDIR /var/www/$appname
 
