# To run: docker run -d -v /path/to/fence-config.yaml:/var/www/fence/fence-config.yaml --name=fence -p 80:80 fence
# To check running container: docker exec -it fence /bin/bash

FROM quay.io/cdis/py27base:pybase2-1.0.2

RUN mkdir /var/www/fence \
    && chown www-data /var/www/fence

COPY . /fence
COPY ./deployment/uwsgi/uwsgi.ini /etc/uwsgi/uwsgi.ini

WORKDIR /fence

RUN pip install --upgrade pip \
  && python -m pip install -r requirements.txt
RUN ln -s /fence/wsgi.py /var/www/fence/wsgi.py
RUN COMMIT=`git rev-parse HEAD` && echo "COMMIT=\"${COMMIT}\"" >fence/version_data.py
RUN VERSION=`git describe --always --tags` && echo "VERSION=\"${VERSION}\"" >>fence/version_data.py
RUN python setup.py develop

RUN apk update && apk add openssh && apk add libmcrypt-dev
<<<<<<< HEAD
=======

#
# libmhash is required by mcrypt - below - no apk package available
#
>>>>>>> 6a665e48
RUN (cd /tmp \
  && wget -O mhash.tar.gz https://sourceforge.net/projects/mhash/files/mhash/0.9.9.9/mhash-0.9.9.9.tar.gz/download \
  && tar xvfz mhash.tar.gz \
  && cd mhash-0.9.9.9 \
  && ./configure && make && make install \
  && /bin/rm -rf /tmp/*)
<<<<<<< HEAD
=======
#
# mcrypt is required to decrypt dbgap user files - see fence/sync/sync_users.py
#
>>>>>>> 6a665e48
RUN (cd /tmp \
  && wget -O mcrypt.tar.gz https://sourceforge.net/projects/mcrypt/files/MCrypt/Production/mcrypt-2.6.4.tar.gz/download \
  && tar xvfz mcrypt.tar.gz \
  && cd mcrypt-2.6.4 \
  && ./configure && make && make install \
  && /bin/rm -rf /tmp/*)
EXPOSE 80

WORKDIR /var/www/fence

CMD ["sh","-c","bash /fence/dockerrun.bash && /dockerrun.sh"]<|MERGE_RESOLUTION|>--- conflicted
+++ resolved
@@ -19,25 +19,20 @@
 RUN python setup.py develop
 
 RUN apk update && apk add openssh && apk add libmcrypt-dev
-<<<<<<< HEAD
-=======
 
 #
 # libmhash is required by mcrypt - below - no apk package available
 #
->>>>>>> 6a665e48
 RUN (cd /tmp \
   && wget -O mhash.tar.gz https://sourceforge.net/projects/mhash/files/mhash/0.9.9.9/mhash-0.9.9.9.tar.gz/download \
   && tar xvfz mhash.tar.gz \
   && cd mhash-0.9.9.9 \
   && ./configure && make && make install \
   && /bin/rm -rf /tmp/*)
-<<<<<<< HEAD
-=======
+
 #
 # mcrypt is required to decrypt dbgap user files - see fence/sync/sync_users.py
 #
->>>>>>> 6a665e48
 RUN (cd /tmp \
   && wget -O mcrypt.tar.gz https://sourceforge.net/projects/mcrypt/files/MCrypt/Production/mcrypt-2.6.4.tar.gz/download \
   && tar xvfz mcrypt.tar.gz \
