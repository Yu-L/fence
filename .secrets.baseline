--- conflicted
+++ resolved
@@ -3,11 +3,7 @@
     "files": "poetry.lock",
     "lines": null
   },
-<<<<<<< HEAD
   "generated_at": "2021-05-19T16:49:29Z",
-=======
-  "generated_at": "2021-05-18T18:03:53Z",
->>>>>>> 89ee3524
   "plugins_used": [
     {
       "name": "AWSKeyDetector"
