#!/usr/bin/env python

import argparse
import os
import sys

from fence.jwt import keys
from fence.scripting.fence_create import (
    create_client_action,
    create_sample_data,
    delete_client_action,
    delete_users,
    google_init,
    sync_users,
    remove_expired_google_service_account_keys,
<<<<<<< HEAD
    remove_expired_google_accounts_from_proxy_groups
    JWTCreator,
=======
    create_user_token,
    remove_expired_google_accounts_from_proxy_groups,
    create_google_bucket,
    link_bucket_to_project
>>>>>>> 1cd2ec05
)


def str2bool(v):
    if v.lower() == 'true':
        return True
    elif v.lower() == 'false':
        return False
    else:
        raise argparse.ArgumentTypeError('Boolean value expected.')


def parse_arguments():
    parser = argparse.ArgumentParser()
    parser.add_argument(
        '--path',
        default='/var/www/fence/',
        help='path to find local_settings.py',
    )

    subparsers = parser.add_subparsers(title='action', dest='action')

    create = subparsers.add_parser('create')
    create.add_argument('yaml-input')

    client_create = subparsers.add_parser('client-create')
    client_create.add_argument('--client', required=True)
    client_create.add_argument('--urls', required=True)
    client_create.add_argument(
        '--username',
        help='user(can represent an organization) that owns the client',
        required=True)
    client_create.add_argument(
        '--external',
        help='DEPRECATED. is this an external oidc client',
        action="store_true", default=False
    )

    client_create.add_argument(
        '--auto-approve',
        help='whether oidc process skips user consent step',
        action="store_true", default=False
    )

    client_delete = subparsers.add_parser('client-delete')
    client_delete.add_argument('--client', required=True)

    user_delete = subparsers.add_parser('user-delete')
    user_delete.add_argument('--users', required=True, nargs='+')

    hmac_create = subparsers.add_parser('hmac-create')
    hmac_create.add_argument('yaml-input')

    dbgap_sync = subparsers.add_parser('sync')
    dbgap_sync.add_argument(
        '--projects',
        dest='project_mapping',
        help='Specify project mapping yaml file')
    dbgap_sync.add_argument(
        '--yaml',
        help='Sync from yaml file')
    dbgap_sync.add_argument(
        '--csv_dir',
        help='specify csv file directory')
    dbgap_sync.add_argument(
        '--sync_from_dbgap',
        help='sync from dbgap server True/False',
        default='False')

    bucket_link_to_project = subparsers.add_parser('link-bucket-to-project')
    bucket_link_to_project.add_argument(
        '--bucket_id', required=True, help='ID or name for the bucket')
    bucket_link_to_project.add_argument(
        '--bucket_provider', required=True,
        help='CloudProvider.name for the bucket')
    bucket_link_to_project.add_argument(
        '--project_auth_id', required=True,
        help='Project.auth_id to link to bucket')

    google_bucket_create = subparsers.add_parser('google-bucket-create')
    google_bucket_create.add_argument(
        '--unique-name', required=True,
        help='Name for the bucket, must be globally unique throughout Google')
    google_bucket_create.add_argument(
        '--storage-class', default=None,
        help='Currently must be one of the following: "MULTI_REGIONAL", '
             '"REGIONAL", "NEARLINE", "COLDLINE", "STANDARD"')
    google_bucket_create.add_argument(
        '--public', action='store_true', default=False,
        help='whether or not the bucket should be open to the public')
    google_bucket_create.add_argument(
        '--requester-pays', action='store_true', default=False,
        help='Whether or not to enable requester_pays on the bucket')
    google_bucket_create.add_argument(
        '--google-project-id', default=None,
        help='Google project this bucket should be associated with')
    google_bucket_create.add_argument(
        '--project-auth-id', default=None,
        help='a Project.auth_id to associate this bucket with. '
             'The project must exist in the db already.')
    google_bucket_create.add_argument(
        '--access-logs-bucket', default=None,
        help='Enables logging. Must provide a Google bucket name '
             'which will store the access logs')
    google_bucket_create.add_argument(
        '--allowed-privileges', default=None, nargs='*',
        help='A list of allowed privileges ex: --allowed-privileges admin '
        'read write. Currently create a Google Bucket Access Group per '
        'privilege.')

    manage_google_keys = subparsers.add_parser('google-manage-keys')
    init_google = subparsers.add_parser('google-init')
    manage_google_accounts = (
        subparsers.add_parser('google-manage-account-access')
    )

    token_create = subparsers.add_parser('token-create')
    token_create.add_argument(
        '--kid',
        help='key ID to use for signing tokens',
    )
    token_create.add_argument(
        '--keys-dir',
        help=(
            'directory the RSA keys live in; defaults to `keys/` in the root'
            ' directory for fence'
        ),
    )
    token_create.add_argument(
        '--type',
        required=True,
        help='type of token to create ("access" or "refresh")',
    )
    token_create.add_argument(
        '--username',
        required=True,
        help='username to generate the token for',
    )
    token_create.add_argument(
        '--scopes',
        required=True,
        help='scopes to include in the token (e.g. "user" or "data")',
    )
    token_create.add_argument(
        '--exp',
        help='time in seconds until token expiration',
    )

    return parser.parse_args()


def main():
    args = parse_arguments()

    # get database information
    sys.path.append(args.path)


    if os.environ.get('FENCE_DB'):
        DB = os.environ['FENCE_DB']
    else:
        from fence.settings import DB

    if os.environ.get('BASE_URL'):
        BASE_URL = os.environ['BASE_URL']
    else:
        from fence.settings import BASE_URL

    if os.environ.get('ROOT_DIR'):
        ROOT_DIR = os.environ['ROOT_DIR']
    else:
        ROOT_DIR = '/fence'

    if os.environ.get('dbGaP'):
        dbGaP = os.environ['dbGaP']
    else:
        from fence.settings import dbGaP

    if os.environ.get('STORAGE_CREDENTIALS'):
        STORAGE_CREDENTIALS = os.environ['STORAGE_CREDENTIALS']
    else:
        from fence.settings import STORAGE_CREDENTIALS

    if args.action == 'create':
        yaml_input = args.__dict__['yaml-input']
        create_sample_data(DB, yaml_input)
    elif args.action == 'client-create':
        create_client_action(
            DB, username=args.username, client=args.client,
            urls=args.urls, auto_approve=args.auto_approve
        )
    elif args.action == 'client-delete':
        delete_client_action(DB, args.client)
    elif args.action == 'user-delete':
        delete_users(DB, args.users)
    elif args.action == 'sync':
        sync_users(dbGaP, STORAGE_CREDENTIALS, DB,
                   projects=args.project_mapping, is_sync_from_dbgap_server=str2bool(args.sync_from_dbgap),
                   sync_from_local_csv_dir=args.csv_dir, sync_from_local_yaml_file=args.yaml)
    elif args.action == 'google-manage-keys':
        remove_expired_google_service_account_keys(DB)
    elif args.action == 'google-init':
        google_init(DB)
    elif args.action == 'google-manage-account-access':
        remove_expired_google_accounts_from_proxy_groups(DB)
    elif args.action == 'google-bucket-create':
        create_google_bucket(
            DB, args.unique_name,
            storage_class=args.storage_class,
            public=args.public,
            requester_pays=args.requester_pays,
            google_project_id=args.google_project_id,
            project_auth_id=args.project_auth_id,
            access_logs_bucket=args.access_logs_bucket,
            allowed_privileges=args.allowed_privileges)
    elif args.action == 'link-bucket-to-project':
        link_bucket_to_project(
            DB,
            bucket_id=args.bucket_id,
            bucket_provider=args.bucket_provider,
            project_auth_id=args.project_auth_id
        )
    elif args.action == 'token-create':
        keys_path = args.pop('keys-dir', os.path.join(ROOT_DIR, 'keys'))
        keypairs = keys.load_keypairs(keys_path)
        # Default to the most recent one, but try to find the keypair with
        # matching ``kid`` to the argument provided.
        keypair = keypairs[-1]
        kid = args.get('kid')
        if kid:
            for try_keypair in keypairs:
                if try_keypair.kid == kid:
                    keypair = try_keypair
                    break
        jwt_creator = JWTCreator(
            DB, BASE_URL, kid=keypair.kid, private_key= keypair.private_key,
            username=args['username'], scopes=args['scopes'],
        )
        if args['type'] == 'access':
            print(jwt_creator.create_access_token())
        elif args['type'] == 'refresh':
            print(jwt_creator.create_refresh_token())
        else:
            print(
                'invalid token type "{}"; expected "access" or "refresh"'
                .format(args['type'])
            )
            sys.exit(1)


if __name__ == '__main__':
    main()<|MERGE_RESOLUTION|>--- conflicted
+++ resolved
@@ -6,22 +6,17 @@
 
 from fence.jwt import keys
 from fence.scripting.fence_create import (
+    JWTCreator,
     create_client_action,
+    create_google_bucket,
     create_sample_data,
     delete_client_action,
     delete_users,
     google_init,
+    link_bucket_to_project,
+    remove_expired_google_accounts_from_proxy_groups,
+    remove_expired_google_service_account_keys,
     sync_users,
-    remove_expired_google_service_account_keys,
-<<<<<<< HEAD
-    remove_expired_google_accounts_from_proxy_groups
-    JWTCreator,
-=======
-    create_user_token,
-    remove_expired_google_accounts_from_proxy_groups,
-    create_google_bucket,
-    link_bucket_to_project
->>>>>>> 1cd2ec05
 )
 
 
