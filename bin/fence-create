#!/usr/bin/env python
import argparse
import os
import sys
import yaml

from userdatamodel.driver import SQLAlchemyDriver
from userdatamodel.models import (
    AccessPrivilege,
    CloudProvider,
    IdentityProvider,
    Project,
    ResearchGroup,
    StorageAccess,
<<<<<<< HEAD
    User
=======
    User,
    Bucket,
>>>>>>> feedd8c4
)

from fence.utils import create_client, drop_client
from fence.sync.sync_dbgap import DbGapSyncer


def create_client_action(DB, username=None, client=None, urls=None):
    try:
        print create_client(username, urls, DB, name=client, auto_approve=True)
    except Exception as e:
        print e.message


def delete_client_action(DB, client):
    try:
        drop_client(client, DB)
        print 'Client {} deleted'.format(client)
    except Exception as e:
        print e.message


def sync_dbgap(projects):
    '''
    sync ACL files from dbGap to auth db and storage backends
    imports from local_settings is done here because dbGap is
    an optional requirment for fence so it might not be specified
    in local_settings
    Args:
        projects: path to project_mapping yaml file which contains mapping
        from dbgap phsids to projects in fence database
    Returns:
        None
    Examples:
        the expected yaml structure sould look like:
        .. code-block:: yaml
            phs000178:
              - name: TCGA
                auth_id: phs000178
              - name: TCGA-PCAWG
                auth_id: TCGA-PCAWG
            phs000235:
              - name: CGCI
                auth_id: phs000235
    '''
    from local_settings import dbGaP, STORAGE_CREDENTIALS, DB
    with open(projects, 'r') as f:
        project_mapping = yaml.load(f)
    syncer = DbGapSyncer(
        dbGaP, DB, project_mapping, storage_credentials=STORAGE_CREDENTIALS)
    print 'sycn'
    syncer.sync()


def create_sample_data(yaml_input):
    with open(yaml_input, 'r') as f:
        data = yaml.load(f)

    db = SQLAlchemyDriver(DB)
    with db.session as s:
        create_cloud_providers(s, data)
        create_projects(s, data)
        create_group(s, data)
        create_users_with_group(s, data)


def create_group(s, data):
        for group_name, fields in data['groups'].iteritems():
            projects = fields.get('projects', [])
            group = s.query(ResearchGroup).filter(ResearchGroup.name == group_name).first()
            if not group:
                group = ResearchGroup(name=group_name)
            for project_data in projects:
                grant_project_to_group_or_user(s, project_data, group)


def create_projects(s, data):
    projects = data.get('projects', [])
    for project in projects:
        create_project(s, project)

def create_project(s, project_data):
    auth_id = project_data['auth_id']
    name = project_data.get('name', auth_id)
    project = s.query(Project).filter_by(name=name).first()
    if project is None:
        project = Project(name=name, auth_id=auth_id)
        s.add(project)
    if 'storage_accesses' in project_data:
        sa_list = project_data['storage_accesses']
        for storage_access in sa_list:
            provider = storage_access['name']
            buckets = storage_access.get('buckets', [])
            sa = (
                s.query(StorageAccess)
                .join(StorageAccess.provider, StorageAccess.project)
                .filter(Project.name == project.name)
                .filter(CloudProvider.name == provider).first())
            if not sa:
                c_provider = s.query(
                    CloudProvider).filter_by(name=provider).first()
                sa = StorageAccess(provider=c_provider, project=project)
                s.add(sa)
                print ('created storage access for {} to {}'
                       .format(project.name, c_provider.name))
            for bucket in buckets:
                b = (
                    s.query(Bucket)
                    .filter_by(name=bucket)
                    .join(Bucket.provider)
                    .filter(CloudProvider.name==provider)
                    .first()
                )
                print b
                if not b:
                    b = Bucket(name=bucket)
                    b.provider = c_provider
                    s.add(b)
                    print ('created bucket {} in db'.format(bucket))


    return project


def grant_project_to_group_or_user(s, project_data, group=None, user=None):
    privilege = project_data['privilege']
    project = create_project(s, project_data)
    if group:
        ap = s.query(AccessPrivilege).join(AccessPrivilege.project)\
            .join(AccessPrivilege.research_group)\
            .filter(Project.name == project.name, ResearchGroup.name == group.name).first()
        name = group.name
    elif user:
        ap = s.query(AccessPrivilege).join(AccessPrivilege.project)\
            .join(AccessPrivilege.user)\
            .filter(Project.name == project.name, User.username == user.username).first()
        name = user.username
    else:
        raise Exception("need to provide either a user or group")
    if not ap:
        if group:
            ap = AccessPrivilege(project=project, research_group=group, privilege=privilege)
        elif user:
            ap = AccessPrivilege(project=project, user=user, privilege=privilege)
        else:
            raise Exception("need to provide either a user or group")
        s.add(ap)
        print ('created access privilege {} of project {} to {}'
               .format(privilege, project.name, name))
    else:
        ap.privilege = privilege
        print ('updated access privilege {} of project {} to {}'
               .format(privilege, project.name, name))


def create_cloud_providers(s, data):
    cloud_data = data.get('cloud_providers', [])
    for name, fields, in cloud_data.iteritems():
        cloud_provider = s.query(CloudProvider).filter(
            CloudProvider.name == name
        ).first()
        if not cloud_provider:
            cloud_provider = CloudProvider(name=name, backend=fields.get('backend', 'cleversafe'), service=fields.get('service', 'storage'))
            s.add(cloud_provider)




def create_users_with_group(s, data):
    providers = {}
    data_groups = data['groups']
    for username, data in data['users'].iteritems():
        is_existing_user = True
        user = s.query(User).filter(User.username == username).first()
        admin = data.get('admin', False)

        if not user:
            is_existing_user = False
            provider_name = data.get('provider', 'google')
            provider = providers.get(provider_name)
            if not provider:
                provider = s.query(IdentityProvider).filter(
                    IdentityProvider.name == provider_name).first()
                providers[provider_name] = provider
                if not provider:
                    raise Exception(
                        "provider {} not found".format(provider_name))

            user = User(
                username=username, idp_id=provider.id, is_admin=admin)
        user.is_admin = admin
        group_names = data.get('groups', [])
        for group_name in group_names:
            assign_group_to_user(s, user, group_name, data_groups[group_name])
        projects = data.get('projects', [])
        for project in projects:
            grant_project_to_group_or_user(s, project, user=user)
        if not is_existing_user:
            s.add(user)
        for client in data.get('clients', []):
            create_client_action(DB, username=username, **client)


def assign_group_to_user(s, user, group_name, group_data):
    group = s.query(ResearchGroup).filter(ResearchGroup.name == group_name).first()
    if not group:
        group = ResearchGroup(name=group_name)
        s.add(group)
        user.research_groups.append(group)
    if group not in user.research_groups:
        user.research_groups.append(group)


if __name__ == '__main__':

    parser = argparse.ArgumentParser()

    parser.add_argument(
        '--path',
        default='/var/www/fence/',
        help='path to find local_settings.py',
    )
    subparsers = parser.add_subparsers(title='action', dest='action')
    create = subparsers.add_parser('create')
    c_create = subparsers.add_parser('client-create')
    c_delete = subparsers.add_parser('client-delete')
    hmac_create = subparsers.add_parser('hmac-create')
    hmac_create.add_argument('yaml-input')
    create.add_argument('yaml-input')
    c_create.add_argument('--client', required=True)
    c_create.add_argument('--urls', required=True)
    c_create.add_argument('--username', required=True)
    c_delete.add_argument('--client', required=True)

    dbgap_sync = subparsers.add_parser('sync-dbgap')
    dbgap_sync.add_argument('--projects', required=True)
    args = parser.parse_args()

    sys.path.append(args.path)
    if os.environ.get('FENCE_DB'):
        DB = os.environ['FENCE_DB']
    else:
        from local_settings import DB

    if os.environ.get('HMAC_ENCRYPTION_KEY'):
        HMAC_ENCRYPTION_KEY = os.environ['HMAC_ENCRYPTION_KEY']
    else:
        from local_settings import HMAC_ENCRYPTION_KEY

    if args.action == 'create':
        yaml_input = args.__dict__['yaml-input']
        create_sample_data(yaml_input)
    elif args.action == 'client-create':
        create_client_action(
            DB, username=args.username, client=args.client,
            urls=args.urls)
    elif args.action == 'client-delete':
        delete_client_action(DB, args.client)
    elif args.action == 'hmac-create':
        create_hmac(DB, args.__dict__['yaml-input'], HMAC_ENCRYPTION_KEY)
    elif args.action == 'sync-dbgap':
        sync_dbgap(args.__dict__['projects'])<|MERGE_RESOLUTION|>--- conflicted
+++ resolved
@@ -12,12 +12,8 @@
     Project,
     ResearchGroup,
     StorageAccess,
-<<<<<<< HEAD
-    User
-=======
     User,
     Bucket,
->>>>>>> feedd8c4
 )
 
 from fence.utils import create_client, drop_client
