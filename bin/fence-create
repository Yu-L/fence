#!/usr/bin/env python

import argparse
import os
import sys

from fence.scripting.fence_create import (
    create_client_action,
    create_sample_data,
    delete_client_action,
    delete_users,
    google_init,
    sync_users,
    remove_expired_google_service_account_keys,
    create_user_token,
    remove_expired_google_accounts_from_proxy_groups
)

def str2bool(v):
    if v.lower() == 'true':
        return True
    elif v.lower() == 'false':
        return False
    else:
        raise argparse.ArgumentTypeError('Boolean value expected.')

def parse_arguments():
    parser = argparse.ArgumentParser()
    parser.add_argument(
        '--path',
        default='/var/www/fence/',
        help='path to find local_settings.py',
    )

    subparsers = parser.add_subparsers(title='action', dest='action')

    create = subparsers.add_parser('create')
    create.add_argument('yaml-input')

    client_create = subparsers.add_parser('client-create')
    client_create.add_argument('--client', required=True)
    client_create.add_argument('--urls', required=True)
    client_create.add_argument(
        '--username',
        help='user(can represent an organization) that owns the client',
        required=True)
    client_create.add_argument(
        '--external',
        help='is this an external oidc client',
        action="store_true", default=False
    )

    client_delete = subparsers.add_parser('client-delete')
    client_delete.add_argument('--client', required=True)

    user_delete = subparsers.add_parser('user-delete')
    user_delete.add_argument('--users', required=True, nargs='+')

    hmac_create = subparsers.add_parser('hmac-create')
    hmac_create.add_argument('yaml-input')

    dbgap_sync = subparsers.add_parser('sync')
    dbgap_sync.add_argument(
        '--projects',
        dest='project_mapping',
        help='Specify project mapping yaml file')
    dbgap_sync.add_argument(
        '--yaml',
        help='Sync from yaml file')
    dbgap_sync.add_argument(
        '--csv_dir',
        help='specify csv file directory')
    dbgap_sync.add_argument(
        '--sync_from_dbgap',
        help='sync from dbgap server True/False',
        default='False')

    manage_google_keys = subparsers.add_parser('google-manage-keys')
    init_google = subparsers.add_parser('google-init')
    manage_google_accounts = (
        subparsers.add_parser('google-manage-account-access')
    )

    token_create = subparsers.add_parser('token-create')
    token_create.add_argument('--kid')
    token_create.add_argument('--type', required=True)
    token_create.add_argument('--username', required=True)
    token_create.add_argument('--scopes', required=True)
    token_create.add_argument('--exp')

    return parser.parse_args()


def main():
    args = parse_arguments()

    # get database information
    sys.path.append(args.path)

<<<<<<< HEAD
def grant_project_to_group_or_user(s, project_data, group=None, user=None):
    privilege = project_data['privilege']
    project = create_project(s, project_data)
    if group:
        ap = s.query(AccessPrivilege).join(AccessPrivilege.project)\
            .join(AccessPrivilege.group)\
            .filter(Project.name == project.name, Group.name == group.name).first()
        name = group.name
    elif user:
        ap = s.query(AccessPrivilege).join(AccessPrivilege.project)\
            .join(AccessPrivilege.user)\
            .filter(Project.name == project.name, User.username == user.username).first()
        name = user.username
    else:
        raise Exception("need to provide either a user or group")
    if not ap:
        if group:
            ap = AccessPrivilege(project=project, group=group, privilege=privilege)
        elif user:
            ap = AccessPrivilege(project=project, user=user, privilege=privilege)
        else:
            raise Exception("need to provide either a user or group")
        s.add(ap)
        print ('created access privilege {} of project {} to {}'
               .format(privilege, project.name, name))
=======
    if os.environ.get('FENCE_DB'):
        DB = os.environ['FENCE_DB']
>>>>>>> 2fa7e5b5
    else:
        from fence.settings import DB

    if os.environ.get('BASE_URL'):
        DB = os.environ['BASE_URL']
    else:
        from fence.settings import BASE_URL

    if os.environ.get('ROOT_DIR'):
        ROOT_DIR = os.environ['ROOT_DIR']
    else:
        ROOT_DIR = '/fence'

    if os.environ.get('dbGaP'):
        dbGaP = os.environ['dbGaP']
    else:
        from fence.settings import dbGaP

    if os.environ.get('STORAGE_CREDENTIALS'):
        STORAGE_CREDENTIALS = os.environ['STORAGE_CREDENTIALS']
    else:
        from fence.settings import STORAGE_CREDENTIALS

    if args.action == 'create':
        yaml_input = args.__dict__['yaml-input']
        create_sample_data(DB, yaml_input)
    elif args.action == 'client-create':
        create_client_action(
            DB, username=args.username, client=args.client,
            urls=args.urls, auto_approve=(not args.external)
        )
    elif args.action == 'client-delete':
        delete_client_action(DB, args.client)
    elif args.action == 'user-delete':
        delete_users(DB, args.users)
    elif args.action == 'sync':
        sync_users(dbGaP, STORAGE_CREDENTIALS, DB,
                   projects=args.project_mapping, is_sync_from_dbgap_server=str2bool(args.sync_from_dbgap),
                   sync_from_local_csv_dir=args.csv_dir, sync_from_local_yaml_file=args.yaml)
    elif args.action == 'google-manage-keys':
        remove_expired_google_service_account_keys(DB)
    elif args.action == 'google-init':
        google_init(DB)
    elif args.action == 'google-manage-account-access':
        remove_expired_google_accounts_from_proxy_groups(DB)
    elif args.action == 'token-create':
        token = create_user_token(
            DB, BASE_URL, ROOT_DIR, args.__dict__['kid'],
            args.__dict__['type'], args.__dict__['username'],
            args.__dict__['scopes'], args.__dict__['exp'])
        if token:
            print(token)


if __name__ == '__main__':
    main()<|MERGE_RESOLUTION|>--- conflicted
+++ resolved
@@ -97,36 +97,9 @@
     # get database information
     sys.path.append(args.path)
 
-<<<<<<< HEAD
-def grant_project_to_group_or_user(s, project_data, group=None, user=None):
-    privilege = project_data['privilege']
-    project = create_project(s, project_data)
-    if group:
-        ap = s.query(AccessPrivilege).join(AccessPrivilege.project)\
-            .join(AccessPrivilege.group)\
-            .filter(Project.name == project.name, Group.name == group.name).first()
-        name = group.name
-    elif user:
-        ap = s.query(AccessPrivilege).join(AccessPrivilege.project)\
-            .join(AccessPrivilege.user)\
-            .filter(Project.name == project.name, User.username == user.username).first()
-        name = user.username
-    else:
-        raise Exception("need to provide either a user or group")
-    if not ap:
-        if group:
-            ap = AccessPrivilege(project=project, group=group, privilege=privilege)
-        elif user:
-            ap = AccessPrivilege(project=project, user=user, privilege=privilege)
-        else:
-            raise Exception("need to provide either a user or group")
-        s.add(ap)
-        print ('created access privilege {} of project {} to {}'
-               .format(privilege, project.name, name))
-=======
+
     if os.environ.get('FENCE_DB'):
         DB = os.environ['FENCE_DB']
->>>>>>> 2fa7e5b5
     else:
         from fence.settings import DB
 
