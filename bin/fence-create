#!/usr/bin/env python

import argparse
import os
import sys

from fence.jwt import keys
from fence.scripting.fence_create import (
    JWTCreator,
    create_client_action,
    create_or_update_google_bucket,
    create_google_logging_bucket,
    create_sample_data,
    delete_client_action,
    delete_users,
    google_init,
    list_client_action,
    link_external_bucket,
    link_bucket_to_project,
    modify_client_action,
    remove_expired_google_accounts_from_proxy_groups,
    remove_expired_google_service_account_keys,
    sync_users,
    delete_expired_service_accounts,
    verify_bucket_access_group,
    verify_user_registration,
    force_update_google_link,
)


def str2bool(v):
    if v.lower() == "true":
        return True
    elif v.lower() == "false":
        return False
    else:
        raise argparse.ArgumentTypeError("Boolean value expected.")


def parse_arguments():
    parser = argparse.ArgumentParser()
    parser.add_argument(
        "--path", default="/var/www/fence/", help="path to find local_settings.py"
    )

    subparsers = parser.add_subparsers(title="action", dest="action")

    create = subparsers.add_parser("create")
    create.add_argument("yaml-input")

    client_create = subparsers.add_parser("client-create")
    client_create.add_argument("--client", required=True)
    client_create.add_argument("--urls", required=True)
    client_create.add_argument(
        "--username",
        help="user(can represent an organization) that owns the client",
        required=True,
    )
    client_create.add_argument(
        "--external",
        help="DEPRECATED. is this an external oidc client",
        action="store_true",
        default=False,
    )
    client_create.add_argument(
        "--auto-approve",
        help="whether oidc process skips user consent step",
        action="store_true",
        default=False,
    )
    client_create.add_argument(
        "--grant-types",
        help="which OAuth2 grant types are enabled for this client",
        nargs="+",
    )
    client_create.add_argument(
        "--public",
        help="whether OAuth2 client should be public (no client secret)",
        action="store_true",
        default=False,
    )

    client_modify = subparsers.add_parser("client-modify")
    client_modify.add_argument("--client", required=True)
    client_modify.add_argument("--urls", required=False)
    client_modify.add_argument("--name", required=False)
    client_modify.add_argument("--description", required=False)
    client_modify.add_argument(
        "--set-auto-approve",
        help="set the oidc process to skip user consent step",
        action="store_true",
        default=False,
    )
    client_modify.add_argument(
        "--unset-auto-approve",
        help="set the oidc process to not skip user consent step",
        action="store_true",
        default=False,
    )
    client_modify.add_argument(
        "--delete-urls", help="delete all urls", action="store_true", default=False
    )

    client_list = subparsers.add_parser("client-list")

    client_delete = subparsers.add_parser("client-delete")
    client_delete.add_argument("--client", required=True)

    user_delete = subparsers.add_parser("user-delete")
    user_delete.add_argument("--users", required=True, nargs="+")

    subparsers.add_parser("expired-service-account-delete")
    subparsers.add_parser("bucket-access-group-verify")

    hmac_create = subparsers.add_parser("hmac-create")
    hmac_create.add_argument("yaml-input")

    dbgap_sync = subparsers.add_parser("sync")
    dbgap_sync.add_argument(
        "--projects", dest="project_mapping", help="Specify project mapping yaml file"
    )
    dbgap_sync.add_argument("--yaml", help="Sync from yaml file")
    dbgap_sync.add_argument("--csv_dir", help="specify csv file directory")
    dbgap_sync.add_argument(
        "--sync_from_dbgap", help="sync from dbgap server True/False", default="False"
    )
    dbgap_sync.add_argument(
        "--arborist",
        help="the base URL for the arborist service to sync to",
        default=None,
    )

    bucket_link_to_project = subparsers.add_parser("link-bucket-to-project")
    bucket_link_to_project.add_argument(
        "--bucket_id", required=True, help="ID or name for the bucket"
    )
    bucket_link_to_project.add_argument(
        "--bucket_provider", required=True, help="CloudProvider.name for the bucket"
    )
    bucket_link_to_project.add_argument(
        "--project_auth_id", required=True, help="Project.auth_id to link to bucket"
    )

    google_bucket_create = subparsers.add_parser("google-bucket-create")
    google_bucket_create.add_argument(
        "--unique-name",
        required=True,
        help="Name for the bucket, must be globally unique throughout Google",
    )
    google_bucket_create.add_argument(
        "--storage-class",
        default=None,
        help='Currently must be one of the following: "MULTI_REGIONAL", '
        '"REGIONAL", "NEARLINE", "COLDLINE", "STANDARD"',
    )
    google_bucket_create.add_argument(
        "--public",
        default=None,
        help="whether or not the bucket should be open to the public."
        "WARNING: not providing this field will leave the bucket IAM policy"
        "untouched. to set or reset the policy use: "
        "--public True or --public False",
    )
    google_bucket_create.add_argument(
        "--requester-pays",
        action="store_true",
        default=False,
        help="Whether or not to enable requester_pays on the bucket",
    )
    google_bucket_create.add_argument(
        "--google-project-id",
        default=None,
        help="Google project this bucket should be associated with",
    )
    google_bucket_create.add_argument(
        "--project-auth-id",
        default=None,
        help="a Project.auth_id to associate this bucket with. "
        "The project must exist in the db already.",
    )
    google_bucket_create.add_argument(
        "--access-logs-bucket",
        default=None,
        help="Enables logging. Must provide a Google bucket name "
        "which will store the access logs",
    )
    google_bucket_create.add_argument(
        "--allowed-privileges",
        default=None,
        nargs="*",
        help="A list of allowed privileges ex: --allowed-privileges admin "
        "read write. Currently create a Google Bucket Access Group per "
        "privilege.",
    )

    external_bucket_create = subparsers.add_parser("link-external-bucket")
    external_bucket_create.add_argument(
        "--bucket-name",
        required=True,
        help="Name for the bucket, must be globally unique throughout Google",
    )

    google_logging_bucket_create = subparsers.add_parser("google-logging-bucket-create")
    google_logging_bucket_create.add_argument(
        "--unique-name",
        required=True,
        help="Name for the bucket, must be globally unique throughout Google",
    )
    google_logging_bucket_create.add_argument(
        "--storage-class",
        default=None,
        help='Currently must be one of the following: "MULTI_REGIONAL", '
        '"REGIONAL", "NEARLINE", "COLDLINE", "STANDARD"',
    )
    google_logging_bucket_create.add_argument(
        "--google-project-id",
        default=None,
        help="Google project this bucket should be associated with. "
        "If not given, will attempt to determine from provided credentials.",
    )

    manage_google_keys = subparsers.add_parser("google-manage-keys")
    init_google = subparsers.add_parser("google-init")
    manage_user_registrations = subparsers.add_parser(
        "google-manage-user-registrations"
    )
    manage_google_accounts = subparsers.add_parser("google-manage-account-access")

    token_create = subparsers.add_parser("token-create")
    token_create.add_argument("--kid", help="key ID to use for signing tokens")
    token_create.add_argument(
        "--keys-dir",
        help=(
            "directory the RSA keys live in; defaults to `keys/` in the root"
            " directory for fence"
        ),
    )
    token_create.add_argument(
        "--type", required=True, help='type of token to create ("access" or "refresh")'
    )
    token_create.add_argument(
        "--username", required=True, help="username to generate the token for"
    )
    token_create.add_argument(
        "--scopes",
        required=True,
        help='scopes to include in the token (e.g. "user" or "data")',
    )
    token_create.add_argument("--exp", help="time in seconds until token expiration")

    force_link_google = subparsers.add_parser("force-link-google")
    force_link_google.add_argument(
        "--username", required=True, help="User to link with"
    )
    force_link_google.add_argument(
        "--google-email", required=True, help="Email to link to"
    )

    return parser.parse_args()


def main():
    args = parse_arguments()

    # get database information
    sys.path.append(args.path)

    if os.environ.get("FENCE_DB"):
        DB = os.environ["FENCE_DB"]
    else:
        from fence.settings import DB

    if os.environ.get("BASE_URL"):
        BASE_URL = os.environ["BASE_URL"]
    else:
        from fence.settings import BASE_URL

    if os.environ.get("ROOT_DIR"):
        ROOT_DIR = os.environ["ROOT_DIR"]
    else:
        ROOT_DIR = "/fence"

    if os.environ.get("dbGaP"):
        dbGaP = os.environ["dbGaP"]
    else:
        from fence.settings import dbGaP

    if os.environ.get("STORAGE_CREDENTIALS"):
        STORAGE_CREDENTIALS = os.environ["STORAGE_CREDENTIALS"]
    else:
        from fence.settings import STORAGE_CREDENTIALS

    if args.action == "create":
        yaml_input = args.__dict__["yaml-input"]
        create_sample_data(DB, yaml_input)
    elif args.action == "client-create":
        confidential = not args.public
        create_client_action(
            DB,
            username=args.username,
            client=args.client,
            urls=args.urls,
            auto_approve=args.auto_approve,
            grant_types=args.grant_types,
            confidential=confidential,
        )
    elif args.action == "client-modify":
        modify_client_action(
            DB,
            client=args.client,
            delete_urls=args.delete_urls,
            urls=args.urls,
            name=args.name,
            description=args.description,
            set_auto_approve=args.set_auto_approve,
            unset_auto_approve=args.unset_auto_approve,
        )
    elif args.action == "client-delete":
        delete_client_action(DB, args.client)
    elif args.action == "client-list":
        list_client_action(DB)
    elif args.action == "user-delete":
        delete_users(DB, args.users)
    elif args.action == "expired-service-account-delete":
        delete_expired_service_accounts(DB)
    elif args.action == "bucket-access-group-verify":
        verify_bucket_access_group(DB)
    elif args.action == "sync":
        sync_users(
            dbGaP,
            STORAGE_CREDENTIALS,
            DB,
            projects=args.project_mapping,
            is_sync_from_dbgap_server=str2bool(args.sync_from_dbgap),
            sync_from_local_csv_dir=args.csv_dir,
            sync_from_local_yaml_file=args.yaml,
            arborist=args.arborist,
        )
    elif args.action == "google-manage-keys":
        remove_expired_google_service_account_keys(DB)
    elif args.action == "google-init":
        google_init(DB)
<<<<<<< HEAD
    elif args.action == "google-manage-user-registrations":
        verify_user_registration(DB)
    elif args.action == "google-manage-account-access":
=======
    elif args.action == 'google-manage-user-registrations':
        import local_settings
        config = {}
        config["GOOGLE_MANAGED_SERVICE_ACCOUNT_DOMAINS"] = local_settings.GOOGLE_MANAGED_SERVICE_ACCOUNT_DOMAINS
        config["WHITE_LISTED_SERVICE_ACCOUNT_EMAILS"] = local_settings.WHITE_LISTED_SERVICE_ACCOUNT_EMAILS
        config["WHITE_LISTED_GOOGLE_PARENT_ORGS"] = local_settings.WHITE_LISTED_GOOGLE_PARENT_ORGS
        config["WHITE_LISTED_SERVICE_ACCOUNT_EMAILS"] = local_settings.WHITE_LISTED_SERVICE_ACCOUNT_EMAILS
        verify_user_registration(DB, config)
    elif args.action == 'google-manage-account-access':
>>>>>>> 5be904d6
        remove_expired_google_accounts_from_proxy_groups(DB)
    elif args.action == "google-bucket-create":
        # true if true provided, false if anything else provided, leave as
        # None if not provided at all (policy will remain unchanged)
        if args.public and args.public.lower().strip() == "true":
            args.public = True
        elif args.public is not None:
            args.public = False

        create_or_update_google_bucket(
            DB,
            args.unique_name,
            storage_class=args.storage_class,
            public=args.public,
            requester_pays=args.requester_pays,
            google_project_id=args.google_project_id,
            project_auth_id=args.project_auth_id,
            access_logs_bucket=args.access_logs_bucket,
            allowed_privileges=args.allowed_privileges,
        )
    elif args.action == "google-logging-bucket-create":
        create_google_logging_bucket(
            args.unique_name,
            storage_class=args.storage_class,
            google_project_id=args.google_project_id,
        )
    elif args.action == "link-external-bucket":
        link_external_bucket(DB, name=args.bucket_name)

    elif args.action == "link-bucket-to-project":
        link_bucket_to_project(
            DB,
            bucket_id=args.bucket_id,
            bucket_provider=args.bucket_provider,
            project_auth_id=args.project_auth_id,
        )
    elif args.action == "token-create":
        keys_path = getattr(args, "keys-dir", os.path.join(ROOT_DIR, "keys"))
        keypairs = keys.load_keypairs(keys_path)
        # Default to the most recent one, but try to find the keypair with
        # matching ``kid`` to the argument provided.
        keypair = keypairs[-1]
        kid = getattr(args, "kid")
        if kid:
            for try_keypair in keypairs:
                if try_keypair.kid == kid:
                    keypair = try_keypair
                    break
        jwt_creator = JWTCreator(
            DB,
            BASE_URL,
            kid=keypair.kid,
            private_key=keypair.private_key,
            username=args.username,
            scopes=args.scopes,
            expires_in=args.exp,
        )
        if args.type == "access_token":
            print(jwt_creator.create_access_token().token)
        elif args.type == "refresh_token":
            print(jwt_creator.create_refresh_token().token)
        else:
            print(
                'invalid token type "{}"; expected "access" or "refresh"'.format(
                    args.type
                )
            )
            sys.exit(1)
    elif args.action == "force-link-google":
        exp = force_update_google_link(
            DB, username=args.username, google_email=args.google_email
        )
        print(exp)


if __name__ == "__main__":
    main()<|MERGE_RESOLUTION|>--- conflicted
+++ resolved
@@ -340,11 +340,6 @@
         remove_expired_google_service_account_keys(DB)
     elif args.action == "google-init":
         google_init(DB)
-<<<<<<< HEAD
-    elif args.action == "google-manage-user-registrations":
-        verify_user_registration(DB)
-    elif args.action == "google-manage-account-access":
-=======
     elif args.action == 'google-manage-user-registrations':
         import local_settings
         config = {}
@@ -354,7 +349,6 @@
         config["WHITE_LISTED_SERVICE_ACCOUNT_EMAILS"] = local_settings.WHITE_LISTED_SERVICE_ACCOUNT_EMAILS
         verify_user_registration(DB, config)
     elif args.action == 'google-manage-account-access':
->>>>>>> 5be904d6
         remove_expired_google_accounts_from_proxy_groups(DB)
     elif args.action == "google-bucket-create":
         # true if true provided, false if anything else provided, leave as
