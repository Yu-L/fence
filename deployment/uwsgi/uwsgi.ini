[uwsgi]
protocol = uwsgi
socket = /var/run/gen3/uwsgi.sock
buffer-size = 32768
uid = nginx
gid = nginx
chown-socket = nginx:nginx
chmod-socket = 666
master = true
harakiri-verbose = true
# No global HARAKIRI, using only user HARAKIRI, because export overwrites it
# Cannot overwrite global HARAKIRI with user's: https://git.io/fjYuD
# harakiri = 45
http-timeout = 45
socket-timeout = 45
worker-reload-mercy = 45
reload-mercy = 45
mule-reload-mercy = 45
disable-logging = true
wsgi-file=/fence/wsgi.py
plugins = python3
vacuum = true
pythonpath = /var/www/fence/
pythonpath = /fence/
pythonpath = /usr/local/lib/python3.6/site-packages/
<<<<<<< HEAD
stats = 127.0.0.1:9191
stats-http = true
=======
# poetry installs git dependencies at /usr/local/src
pythonpath = /usr/local/src/*
>>>>>>> 1cdac745

# Initialize application in worker processes, not master. This prevents the
# workers from all trying to open the same database connections at startup.
lazy = true
lazy-apps = true<|MERGE_RESOLUTION|>--- conflicted
+++ resolved
@@ -23,13 +23,10 @@
 pythonpath = /var/www/fence/
 pythonpath = /fence/
 pythonpath = /usr/local/lib/python3.6/site-packages/
-<<<<<<< HEAD
 stats = 127.0.0.1:9191
 stats-http = true
-=======
-# poetry installs git dependencies at /usr/local/src
-pythonpath = /usr/local/src/*
->>>>>>> 1cdac745
+env = prometheus_multiproc_dir=/var/tmp/uwsgi_flask_metrics
+exec-asap = /bin/clear_prometheus_multiproc /var/tmp/uwsgi_flask_metrics
 
 # Initialize application in worker processes, not master. This prevents the
 # workers from all trying to open the same database connections at startup.
