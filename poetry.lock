--- conflicted
+++ resolved
@@ -1,7 +1,7 @@
 [[package]]
-category = "dev"
+name = "addict"
+version = "2.4.0"
 description = "Addict is a dictionary whose items can be set using both attribute and item syntax."
-<<<<<<< HEAD
 category = "dev"
 optional = false
 python-versions = "*"
@@ -11,152 +11,102 @@
 version = "8.1.0"
 description = "A library for parsing ISO 8601 strings."
 category = "main"
-=======
-name = "addict"
->>>>>>> a60cf4eb
-optional = false
-python-versions = "*"
-version = "2.4.0"
-
-[[package]]
-<<<<<<< HEAD
+optional = false
+python-versions = "*"
+
+[[package]]
 name = "atomicwrites"
 version = "1.4.0"
 description = "Atomic file writes."
-=======
-category = "main"
-description = "A library for parsing ISO 8601 strings."
-name = "aniso8601"
-optional = false
-python-versions = "*"
-version = "8.1.0"
-
-[[package]]
->>>>>>> a60cf4eb
 category = "dev"
-description = "Atomic file writes."
-name = "atomicwrites"
 optional = false
 python-versions = ">=2.7, !=3.0.*, !=3.1.*, !=3.2.*, !=3.3.*"
-version = "1.4.0"
-
-[[package]]
+
+[[package]]
+name = "attrs"
+version = "20.3.0"
+description = "Classes Without Boilerplate"
 category = "dev"
-description = "Classes Without Boilerplate"
-name = "attrs"
 optional = false
 python-versions = ">=2.7, !=3.0.*, !=3.1.*, !=3.2.*, !=3.3.*"
-version = "20.3.0"
-
-[package.extras]
-dev = ["coverage (>=5.0.2)", "hypothesis", "pympler", "pytest (>=4.3.0)", "six", "zope.interface", "furo", "sphinx", "pre-commit"]
+
+[package.extras]
+dev = ["coverage[toml] (>=5.0.2)", "hypothesis", "pympler", "pytest (>=4.3.0)", "six", "zope.interface", "furo", "sphinx", "pre-commit"]
 docs = ["furo", "sphinx", "zope.interface"]
-tests = ["coverage (>=5.0.2)", "hypothesis", "pympler", "pytest (>=4.3.0)", "six", "zope.interface"]
-tests_no_zope = ["coverage (>=5.0.2)", "hypothesis", "pympler", "pytest (>=4.3.0)", "six"]
-
-[[package]]
-category = "main"
+tests = ["coverage[toml] (>=5.0.2)", "hypothesis", "pympler", "pytest (>=4.3.0)", "six", "zope.interface"]
+tests_no_zope = ["coverage[toml] (>=5.0.2)", "hypothesis", "pympler", "pytest (>=4.3.0)", "six"]
+
+[[package]]
+name = "authlib"
+version = "0.11"
 description = "The ultimate Python library in building OAuth and OpenID Connect servers."
-name = "authlib"
-optional = false
-python-versions = "*"
-version = "0.11"
+category = "main"
+optional = false
+python-versions = "*"
 
 [package.dependencies]
 cryptography = "*"
 requests = "*"
 
 [[package]]
-<<<<<<< HEAD
 name = "authutils"
 version = "5.0.5"
 description = "Gen3 auth utility functions"
-=======
->>>>>>> a60cf4eb
-category = "main"
-description = "Gen3 auth utility functions"
-name = "authutils"
-optional = false
-<<<<<<< HEAD
-python-versions = "^3.6"
-develop = false
-
-[package.dependencies]
-authlib = "~=0.11"
-cached-property = "~=1.4"
-cdiserrors = "~=1.0"
-httpx = "^0.14.0"
-pyjwt = {version = "~=1.5", extras = ["crypto"]}
-xmltodict = "~=0.9"
-
-[package.extras]
-flask = ["Flask (>=0.10.1)"]
-fastapi = ["fastapi (>=0.54.1,<0.55.0)"]
-
-[package.source]
-type = "git"
-url = "https://github.com/uc-cdis/authutils.git"
-reference = "chore/httpx"
-resolved_reference = "7771308ddcf155d1dde53b63993b8e5c5de3fd64"
-=======
+category = "main"
+optional = false
 python-versions = ">=3.6,<4.0"
-version = "5.0.5"
 
 [package.dependencies]
 authlib = ">=0.11,<1.0"
 cached-property = ">=1.4,<2.0"
 cdiserrors = "<2.0.0"
 httpx = ">=0.12.1,<1.0.0"
+pyjwt = {version = ">=1.5,<2.0", extras = ["crypto"]}
 xmltodict = ">=0.9,<1.0"
 
-[package.dependencies.pyjwt]
-extras = ["crypto"]
-version = ">=1.5,<2.0"
-
-[package.extras]
+[package.extras]
+flask = ["Flask (>=0.10.1)"]
 fastapi = ["fastapi (>=0.54.1,<0.55.0)"]
-flask = ["Flask (>=0.10.1)"]
->>>>>>> a60cf4eb
-
-[[package]]
-category = "main"
+
+[[package]]
+name = "backoff"
+version = "1.10.0"
 description = "Function decoration for backoff and retry"
-name = "backoff"
+category = "main"
 optional = false
 python-versions = ">=2.7, !=3.0.*, !=3.1.*, !=3.2.*, !=3.3.*, !=3.4.*"
-version = "1.10.0"
-
-[[package]]
-category = "main"
+
+[[package]]
+name = "bcrypt"
+version = "3.2.0"
 description = "Modern password hashing for your software and your servers"
-name = "bcrypt"
+category = "main"
 optional = false
 python-versions = ">=3.6"
-version = "3.2.0"
 
 [package.dependencies]
 cffi = ">=1.1"
 six = ">=1.4.1"
 
 [package.extras]
-tests = ["pytest (>=3.2.1,<3.3.0 || >3.3.0)"]
+tests = ["pytest (>=3.2.1,!=3.3.0)"]
 typecheck = ["mypy"]
 
 [[package]]
-category = "main"
+name = "boto"
+version = "2.49.0"
 description = "Amazon Web Services Library"
-name = "boto"
-optional = false
-python-versions = "*"
-version = "2.49.0"
-
-[[package]]
-category = "main"
+category = "main"
+optional = false
+python-versions = "*"
+
+[[package]]
+name = "boto3"
+version = "1.9.253"
 description = "The AWS SDK for Python"
-name = "boto3"
-optional = false
-python-versions = "*"
-version = "1.9.253"
+category = "main"
+optional = false
+python-versions = "*"
 
 [package.dependencies]
 botocore = ">=1.12.253,<1.13.0"
@@ -164,168 +114,132 @@
 s3transfer = ">=0.2.0,<0.3.0"
 
 [[package]]
-category = "main"
+name = "botocore"
+version = "1.12.253"
 description = "Low-level, data-driven core of boto 3."
-name = "botocore"
-optional = false
-python-versions = "*"
-version = "1.12.253"
+category = "main"
+optional = false
+python-versions = "*"
 
 [package.dependencies]
 docutils = ">=0.10,<0.16"
 jmespath = ">=0.7.1,<1.0.0"
-
-[package.dependencies.python-dateutil]
-python = ">=2.7"
-version = ">=2.1,<3.0.0"
-
-[package.dependencies.urllib3]
-python = ">=3.4"
-version = ">=1.20,<1.26"
-
-[[package]]
-category = "main"
+python-dateutil = {version = ">=2.1,<3.0.0", markers = "python_version >= \"2.7\""}
+urllib3 = {version = ">=1.20,<1.26", markers = "python_version >= \"3.4\""}
+
+[[package]]
+name = "cached-property"
+version = "1.5.2"
 description = "A decorator for caching properties in classes."
-name = "cached-property"
-optional = false
-python-versions = "*"
-version = "1.5.2"
-
-[[package]]
-category = "main"
+category = "main"
+optional = false
+python-versions = "*"
+
+[[package]]
+name = "cachetools"
+version = "4.2.0"
 description = "Extensible memoizing collections and decorators"
-name = "cachetools"
+category = "main"
 optional = false
 python-versions = "~=3.5"
-version = "4.2.0"
-
-[[package]]
-<<<<<<< HEAD
+
+[[package]]
 name = "cdiserrors"
 version = "1.0.0"
 description = "Gen3 shared exceptions and utilities."
-=======
->>>>>>> a60cf4eb
-category = "main"
-description = "Gen3 shared exceptions and utilities."
-name = "cdiserrors"
+category = "main"
 optional = false
 python-versions = ">=3.6,<4.0"
-<<<<<<< HEAD
-=======
+
+[package.dependencies]
+cdislogging = ">=1.0.0,<2.0.0"
+
+[package.extras]
+flask = ["Flask (>=1.1.2,<2.0.0)"]
+
+[[package]]
+name = "cdislogging"
 version = "1.0.0"
->>>>>>> a60cf4eb
-
-[package.dependencies]
-cdislogging = ">=1.0.0,<2.0.0"
-
-[package.extras]
-flask = ["Flask (>=1.1.2,<2.0.0)"]
-
-[[package]]
-category = "main"
 description = "Standardized logging tool and format for cdis applications"
-name = "cdislogging"
-optional = false
-python-versions = "*"
-version = "1.0.0"
-
-[[package]]
-category = "main"
+category = "main"
+optional = false
+python-versions = "*"
+
+[[package]]
+name = "cdispyutils"
+version = "1.0.5"
 description = "General utilities for Gen3 development"
-name = "cdispyutils"
-optional = false
-python-versions = "*"
-<<<<<<< HEAD
-develop = false
+category = "main"
+optional = false
+python-versions = "*"
 
 [package.dependencies]
 cdiserrors = ">=1.0.0,<1.1.0"
 cryptography = "2.8"
-=======
-version = "1.0.5"
-
-[package.dependencies]
->>>>>>> a60cf4eb
 Flask = "*"
 PyJWT = ">=1.5,<2.0"
-cdiserrors = ">=1.0.0,<1.1.0"
-cryptography = "2.8"
 requests = ">=2.5,<3.0"
 
 [package.extras]
 profiling = ["Werkzeug (>=0.9,<1.0)", "matplotlib (>=2.2,<3.0)", "numpy (>=1.15,<2.0)"]
+
+[[package]]
+name = "cdisutilstest"
+version = "0.2.4"
+description = "Collection of test data and tools"
+category = "dev"
+optional = false
+python-versions = "*"
+develop = false
 
 [package.source]
 type = "git"
-url = "https://github.com/uc-cdis/cdis-python-utils.git"
-reference = "chore/cdiserrors-dep"
-resolved_reference = "b1e13b7132d7843041da9fca7a4ca78b04984890"
-
-[[package]]
+url = "https://github.com/uc-cdis/cdisutils-test"
+reference = "1.0.0"
+resolved_reference = "bdfdeb05e45407e839fd954ce6d195d847cd8024"
+
+[[package]]
+name = "certifi"
+version = "2020.12.5"
+description = "Python package for providing Mozilla's CA Bundle."
+category = "main"
+optional = false
+python-versions = "*"
+
+[[package]]
+name = "cffi"
+version = "1.14.4"
+description = "Foreign Function Interface for Python calling C code."
+category = "main"
+optional = false
+python-versions = "*"
+
+[package.dependencies]
+pycparser = "*"
+
+[[package]]
+name = "chardet"
+version = "4.0.0"
+description = "Universal encoding detector for Python 2 and 3"
+category = "main"
+optional = false
+python-versions = ">=2.7, !=3.0.*, !=3.1.*, !=3.2.*, !=3.3.*, !=3.4.*"
+
+[[package]]
+name = "click"
+version = "7.1.2"
+description = "Composable command line interface toolkit"
+category = "main"
+optional = false
+python-versions = ">=2.7, !=3.0.*, !=3.1.*, !=3.2.*, !=3.3.*, !=3.4.*"
+
+[[package]]
+name = "codacy-coverage"
+version = "1.3.11"
+description = "Codacy coverage reporter for Python"
 category = "dev"
-description = "Collection of test data and tools"
-name = "cdisutilstest"
-optional = false
-python-versions = "*"
-version = "0.2.4"
-
-[package.source]
-reference = "bdfdeb05e45407e839fd954ce6d195d847cd8024"
-type = "git"
-url = "https://github.com/uc-cdis/cdisutils-test"
-[[package]]
-category = "main"
-description = "Python package for providing Mozilla's CA Bundle."
-name = "certifi"
-optional = false
-python-versions = "*"
-version = "2020.12.5"
-
-[[package]]
-category = "main"
-description = "Foreign Function Interface for Python calling C code."
-name = "cffi"
-optional = false
-python-versions = "*"
-version = "1.14.4"
-
-[package.dependencies]
-pycparser = "*"
-
-[[package]]
-<<<<<<< HEAD
-name = "chardet"
-version = "3.0.4"
-description = "Universal encoding detector for Python 2 and 3"
-=======
->>>>>>> a60cf4eb
-category = "main"
-description = "Universal encoding detector for Python 2 and 3"
-name = "chardet"
-optional = false
-<<<<<<< HEAD
-python-versions = "*"
-=======
-python-versions = ">=2.7, !=3.0.*, !=3.1.*, !=3.2.*, !=3.3.*, !=3.4.*"
-version = "4.0.0"
->>>>>>> a60cf4eb
-
-[[package]]
-category = "main"
-description = "Composable command line interface toolkit"
-name = "click"
-optional = false
-python-versions = ">=2.7, !=3.0.*, !=3.1.*, !=3.2.*, !=3.3.*, !=3.4.*"
-version = "7.1.2"
-
-[[package]]
-category = "dev"
-description = "Codacy coverage reporter for Python"
-name = "codacy-coverage"
-optional = false
-python-versions = "*"
-version = "1.3.11"
+optional = false
+python-versions = "*"
 
 [package.dependencies]
 requests = ">=2.9.1"
@@ -335,28 +249,14 @@
 test = ["coverage", "nosetests"]
 
 [[package]]
+name = "colorama"
+version = "0.4.4"
+description = "Cross-platform colored terminal text."
 category = "dev"
-description = "Cross-platform colored terminal text."
-marker = "sys_platform == \"win32\""
-name = "colorama"
 optional = false
 python-versions = ">=2.7, !=3.0.*, !=3.1.*, !=3.2.*, !=3.3.*, !=3.4.*"
-version = "0.4.4"
-
-[[package]]
-category = "main"
-description = "PEP 567 Backport"
-marker = "python_version < \"3.7\""
-name = "contextvars"
-optional = false
-python-versions = "*"
-version = "2.4"
-
-[package.dependencies]
-immutables = ">=0.9"
-
-[[package]]
-<<<<<<< HEAD
+
+[[package]]
 name = "contextvars"
 version = "2.4"
 description = "PEP 567 Backport"
@@ -371,25 +271,20 @@
 name = "coverage"
 version = "5.3.1"
 description = "Code coverage measurement for Python"
-=======
->>>>>>> a60cf4eb
 category = "dev"
-description = "Code coverage measurement for Python"
-name = "coverage"
 optional = false
 python-versions = ">=2.7, !=3.0.*, !=3.1.*, !=3.2.*, !=3.3.*, !=3.4.*, <4"
-version = "5.3.1"
 
 [package.extras]
 toml = ["toml"]
 
 [[package]]
+name = "coveralls"
+version = "2.2.0"
+description = "Show coverage stats online via coveralls.io"
 category = "dev"
-description = "Show coverage stats online via coveralls.io"
-name = "coveralls"
 optional = false
 python-versions = ">= 3.5"
-version = "2.2.0"
 
 [package.dependencies]
 coverage = ">=4.1,<6.0"
@@ -400,75 +295,70 @@
 yaml = ["PyYAML (>=3.10)"]
 
 [[package]]
-category = "main"
+name = "cryptography"
+version = "2.8"
 description = "cryptography is a package which provides cryptographic recipes and primitives to Python developers."
-name = "cryptography"
+category = "main"
 optional = false
 python-versions = ">=2.7,!=3.0.*,!=3.1.*,!=3.2.*,!=3.3.*"
-version = "2.8"
 
 [package.dependencies]
 cffi = ">=1.8,<1.11.3 || >1.11.3"
 six = ">=1.4.1"
 
 [package.extras]
-docs = ["sphinx (>=1.6.5,<1.8.0 || >1.8.0)", "sphinx-rtd-theme"]
+docs = ["sphinx (>=1.6.5,!=1.8.0)", "sphinx-rtd-theme"]
 docstest = ["doc8", "pyenchant (>=1.6.11)", "twine (>=1.12.0)", "sphinxcontrib-spelling (>=4.0.1)"]
 idna = ["idna (>=2.1)"]
 pep8test = ["flake8", "flake8-import-order", "pep8-naming"]
-test = ["pytest (>=3.6.0,<3.9.0 || >3.9.0,<3.9.1 || >3.9.1,<3.9.2 || >3.9.2)", "pretend", "iso8601", "pytz", "hypothesis (>=1.11.4,<3.79.2 || >3.79.2)"]
-
-[[package]]
-<<<<<<< HEAD
+test = ["pytest (>=3.6.0,!=3.9.0,!=3.9.1,!=3.9.2)", "pretend", "iso8601", "pytz", "hypothesis (>=1.11.4,!=3.79.2)"]
+
+[[package]]
 name = "decorator"
 version = "4.4.2"
-=======
-category = "main"
->>>>>>> a60cf4eb
 description = "Decorators for Humans"
-name = "decorator"
+category = "main"
 optional = false
 python-versions = ">=2.6, !=3.0.*, !=3.1.*"
-version = "4.4.2"
-
-[[package]]
-category = "main"
+
+[[package]]
+name = "dnspython"
+version = "2.1.0"
 description = "DNS toolkit"
-name = "dnspython"
+category = "main"
 optional = false
 python-versions = ">=3.6"
-version = "2.1.0"
-
-[package.extras]
-curio = ["curio (>=1.2)", "sniffio (>=1.1)"]
+
+[package.extras]
 dnssec = ["cryptography (>=2.6)"]
 doh = ["requests", "requests-toolbelt"]
 idna = ["idna (>=2.1)"]
+curio = ["curio (>=1.2)", "sniffio (>=1.1)"]
 trio = ["trio (>=0.14.0)", "sniffio (>=1.1)"]
 
 [[package]]
+name = "docopt"
+version = "0.6.2"
+description = "Pythonic argument parser, that will make you smile"
 category = "dev"
-description = "Pythonic argument parser, that will make you smile"
-name = "docopt"
-optional = false
-python-versions = "*"
-version = "0.6.2"
-
-[[package]]
-category = "main"
+optional = false
+python-versions = "*"
+
+[[package]]
+name = "docutils"
+version = "0.15.2"
 description = "Docutils -- Python Documentation Utilities"
-name = "docutils"
+category = "main"
 optional = false
 python-versions = ">=2.6, !=3.0.*, !=3.1.*, !=3.2.*"
-version = "0.15.2"
-
-[[package]]
-category = "main"
+
+[[package]]
+name = "ecdsa"
+version = "0.16.1"
 description = "ECDSA cryptographic signature library (pure python)"
-name = "ecdsa"
+category = "main"
 optional = false
 python-versions = ">=2.6, !=3.0.*, !=3.1.*, !=3.2.*"
-version = "0.16.1"
 
 [package.dependencies]
 six = ">=1.9.0"
@@ -478,30 +368,30 @@
 gmpy2 = ["gmpy2"]
 
 [[package]]
-category = "main"
+name = "email-validator"
+version = "1.1.2"
 description = "A robust email syntax and deliverability validation library for Python 2.x/3.x."
-name = "email-validator"
-optional = false
-python-versions = "*"
-version = "1.1.2"
+category = "main"
+optional = false
+python-versions = "*"
 
 [package.dependencies]
 dnspython = ">=1.15.0"
 idna = ">=2.0.0"
 
 [[package]]
-category = "main"
+name = "flask"
+version = "1.1.2"
 description = "A simple framework for building complex web applications."
-name = "flask"
+category = "main"
 optional = false
 python-versions = ">=2.7, !=3.0.*, !=3.1.*, !=3.2.*, !=3.3.*, !=3.4.*"
-version = "1.1.2"
-
-[package.dependencies]
+
+[package.dependencies]
+click = ">=5.1"
+itsdangerous = ">=0.24"
 Jinja2 = ">=2.10.1"
 Werkzeug = ">=0.15"
-click = ">=5.1"
-itsdangerous = ">=0.24"
 
 [package.extras]
 dev = ["pytest", "coverage", "tox", "sphinx", "pallets-sphinx-themes", "sphinxcontrib-log-cabinet", "sphinx-issues"]
@@ -509,28 +399,28 @@
 dotenv = ["python-dotenv"]
 
 [[package]]
-category = "main"
+name = "flask-cors"
+version = "3.0.10"
 description = "A Flask extension adding a decorator for CORS support"
-name = "flask-cors"
-optional = false
-python-versions = "*"
-version = "3.0.10"
+category = "main"
+optional = false
+python-versions = "*"
 
 [package.dependencies]
 Flask = ">=0.9"
 Six = "*"
 
 [[package]]
-category = "main"
+name = "flask-restful"
+version = "0.3.8"
 description = "Simple framework for creating REST APIs"
-name = "flask-restful"
-optional = false
-python-versions = "*"
-version = "0.3.8"
-
-[package.dependencies]
+category = "main"
+optional = false
+python-versions = "*"
+
+[package.dependencies]
+aniso8601 = ">=0.82"
 Flask = ">=0.8"
-aniso8601 = ">=0.82"
 pytz = "*"
 six = ">=1.3.0"
 
@@ -538,68 +428,50 @@
 docs = ["sphinx"]
 
 [[package]]
-category = "main"
+name = "flask-sqlalchemy-session"
+version = "1.1"
 description = "SQL Alchemy session scoped on Flask requests."
-name = "flask-sqlalchemy-session"
-optional = false
-python-versions = "*"
-version = "1.1"
+category = "main"
+optional = false
+python-versions = "*"
 
 [package.dependencies]
 Flask = ">=0.9"
+sqlalchemy = ">=0.9"
 Werkzeug = ">=0.6.1"
-sqlalchemy = ">=0.9"
 
 [package.extras]
 docs = ["Sphinx (>=1.2.3)", "alabaster (>=0.6.3)"]
 
 [[package]]
-category = "main"
+name = "future"
+version = "0.18.2"
 description = "Clean single-source support for Python 3 and 2"
-name = "future"
+category = "main"
 optional = false
 python-versions = ">=2.6, !=3.0.*, !=3.1.*, !=3.2.*"
-version = "0.18.2"
-
-[[package]]
-<<<<<<< HEAD
+
+[[package]]
 name = "gen3authz"
-version = "1.0.2"
+version = "1.0.4"
 description = "Gen3 authz client"
-=======
->>>>>>> a60cf4eb
-category = "main"
-description = "Gen3 authz client"
-name = "gen3authz"
+category = "main"
 optional = false
 python-versions = ">=3.6,<4.0"
-<<<<<<< HEAD
-
-[package.dependencies]
-backoff = ">=1.6,<2.0"
-cdiserrors = ">=1.0.0,<2.0.0"
-contextvars = {version = ">=2.4,<3.0", markers = "python_version < \"3.7\""}
-httpx = ">=0.14.0,<0.15.0"
-=======
-version = "1.0.4"
 
 [package.dependencies]
 backoff = ">=1.6,<2.0"
 cdiserrors = "<2.0.0"
+contextvars = {version = ">=2.4,<3.0", markers = "python_version < \"3.7\""}
 httpx = ">=0.12.1,<1.0.0"
 
-[package.dependencies.contextvars]
-python = "<3.7"
-version = ">=2.4,<3.0"
->>>>>>> a60cf4eb
-
-[[package]]
-category = "main"
+[[package]]
+name = "gen3cirrus"
+version = "1.3.0"
 description = ""
-name = "gen3cirrus"
-optional = false
-python-versions = "*"
-version = "1.3.0"
+category = "main"
+optional = false
+python-versions = "*"
 
 [package.dependencies]
 backoff = ">=1.6,<2.0"
@@ -611,52 +483,40 @@
 oauth2client = ">=2.0.0,<4.0dev"
 
 [[package]]
-<<<<<<< HEAD
 name = "gen3config"
 version = "0.1.8"
 description = "Gen3 Configuration Library"
-=======
->>>>>>> a60cf4eb
-category = "main"
-description = "Gen3 Configuration Library"
-name = "gen3config"
-optional = false
-python-versions = "*"
-version = "0.1.8"
-
-[package.dependencies]
-<<<<<<< HEAD
+category = "main"
+optional = false
+python-versions = "*"
+
+[package.dependencies]
 cdiserrors = ">=1.0,<2.0"
 cdislogging = ">=1.0,<2.0"
 jinja2 = ">=2.10.1,<2.11.0"
-=======
->>>>>>> a60cf4eb
 PyYAML = ">=5.1,<6.0"
-cdiserrors = ">=1.0,<2.0"
-cdislogging = ">=1.0,<2.0"
-jinja2 = ">=2.10.1,<2.11.0"
 six = ">=1.0,<2.0"
 
 [[package]]
-category = "main"
+name = "gen3users"
+version = "0.6.0"
 description = "Utils for Gen3 commons user management"
-name = "gen3users"
-optional = false
-python-versions = "*"
-version = "0.6.0"
-
-[package.dependencies]
-PyYAML = ">=5.1,<6.0"
+category = "main"
+optional = false
+python-versions = "*"
+
+[package.dependencies]
 cdislogging = ">=1.0.0,<1.1.0"
 click = "*"
-
-[[package]]
-category = "main"
+PyYAML = ">=5.1,<6.0"
+
+[[package]]
+name = "google-api-core"
+version = "1.25.0"
 description = "Google API client core library"
-name = "google-api-core"
+category = "main"
 optional = false
 python-versions = ">=2.7,!=3.0.*,!=3.1.*,!=3.2.*,!=3.3.*,!=3.4.*,!=3.5.*"
-version = "1.25.0"
 
 [package.dependencies]
 google-auth = ">=1.21.1,<2.0dev"
@@ -664,7 +524,6 @@
 protobuf = ">=3.12.0"
 pytz = "*"
 requests = ">=2.18.0,<3.0.0dev"
-setuptools = ">=40.3.0"
 six = ">=1.13.0"
 
 [package.extras]
@@ -673,12 +532,12 @@
 grpcio-gcp = ["grpcio-gcp (>=0.2.2)"]
 
 [[package]]
-category = "main"
+name = "google-api-python-client"
+version = "1.11.0"
 description = "Google API Client Library for Python"
-name = "google-api-python-client"
+category = "main"
 optional = false
 python-versions = ">=2.7,!=3.0.*,!=3.1.*,!=3.2.*,!=3.3.*"
-version = "1.11.0"
 
 [package.dependencies]
 google-api-core = ">=1.18.0,<2dev"
@@ -689,33 +548,29 @@
 uritemplate = ">=3.0.0,<4dev"
 
 [[package]]
-category = "main"
+name = "google-auth"
+version = "1.24.0"
 description = "Google Authentication Library"
-name = "google-auth"
+category = "main"
 optional = false
 python-versions = ">=2.7,!=3.0.*,!=3.1.*,!=3.2.*,!=3.3.*,!=3.4.*,!=3.5.*"
-version = "1.24.0"
 
 [package.dependencies]
 cachetools = ">=2.0.0,<5.0"
 pyasn1-modules = ">=0.2.1"
-setuptools = ">=40.3.0"
+rsa = {version = ">=3.1.4,<5", markers = "python_version >= \"3.6\""}
 six = ">=1.9.0"
 
-[package.dependencies.rsa]
-python = ">=3.6"
-version = ">=3.1.4,<5"
-
 [package.extras]
 aiohttp = ["aiohttp (>=3.6.2,<4.0.0dev)"]
 
 [[package]]
-category = "main"
+name = "google-auth-httplib2"
+version = "0.0.4"
 description = "Google Authentication Library: httplib2 transport"
-name = "google-auth-httplib2"
-optional = false
-python-versions = "*"
-version = "0.0.4"
+category = "main"
+optional = false
+python-versions = "*"
 
 [package.dependencies]
 google-auth = "*"
@@ -723,12 +578,12 @@
 six = "*"
 
 [[package]]
-category = "main"
+name = "google-cloud-core"
+version = "1.5.0"
 description = "Google Cloud API client core library"
-name = "google-cloud-core"
+category = "main"
 optional = false
 python-versions = ">=2.7,!=3.0.*,!=3.1.*,!=3.2.*,!=3.3.*,!=3.4.*,!=3.5.*"
-version = "1.5.0"
 
 [package.dependencies]
 google-api-core = ">=1.21.0,<2.0.0dev"
@@ -738,12 +593,12 @@
 grpc = ["grpcio (>=1.8.2,<2.0dev)"]
 
 [[package]]
-category = "main"
+name = "google-cloud-storage"
+version = "1.35.0"
 description = "Google Cloud Storage API client library"
-name = "google-cloud-storage"
+category = "main"
 optional = false
 python-versions = ">=2.7,!=3.0.*,!=3.1.*,!=3.2.*,!=3.3.*,!=3.4.*,!=3.5.*"
-version = "1.35.0"
 
 [package.dependencies]
 google-auth = ">=1.11.0,<2.0dev"
@@ -752,13 +607,12 @@
 requests = ">=2.18.0,<3.0.0dev"
 
 [[package]]
-category = "main"
+name = "google-crc32c"
+version = "1.1.1"
 description = "A python wrapper of the C library 'Google CRC32C'"
-marker = "python_version >= \"3.5\""
-name = "google-crc32c"
+category = "main"
 optional = false
 python-versions = ">=3.6"
-version = "1.1.1"
 
 [package.dependencies]
 cffi = ">=1.0.0"
@@ -767,31 +621,28 @@
 testing = ["pytest"]
 
 [[package]]
-category = "main"
+name = "google-resumable-media"
+version = "1.2.0"
 description = "Utilities for Google Media Downloads and Resumable Uploads"
-name = "google-resumable-media"
+category = "main"
 optional = false
 python-versions = ">=2.7,!=3.0.*,!=3.1.*,!=3.2.*,!=3.3.*,!=3.4.*,!=3.5.*"
-version = "1.2.0"
-
-[package.dependencies]
+
+[package.dependencies]
+google-crc32c = {version = ">=1.0,<2.0dev", markers = "python_version >= \"3.5\""}
 six = "*"
-
-[package.dependencies.google-crc32c]
-python = ">=3.5"
-version = ">=1.0,<2.0dev"
 
 [package.extras]
 aiohttp = ["aiohttp (>=3.6.2,<4.0.0dev)"]
 requests = ["requests (>=2.18.0,<3.0.0dev)"]
 
 [[package]]
-category = "main"
+name = "googleapis-common-protos"
+version = "1.52.0"
 description = "Common protobufs used in Google APIs"
-name = "googleapis-common-protos"
+category = "main"
 optional = false
 python-versions = ">=2.7,!=3.0.*,!=3.1.*,!=3.2.*,!=3.3.*"
-version = "1.52.0"
 
 [package.dependencies]
 protobuf = ">=3.6.0"
@@ -800,55 +651,47 @@
 grpc = ["grpcio (>=1.0.0)"]
 
 [[package]]
-<<<<<<< HEAD
 name = "h11"
-version = "0.9.0"
+version = "0.12.0"
 description = "A pure-Python, bring-your-own-I/O implementation of HTTP/1.1"
 category = "main"
 optional = false
-python-versions = "*"
+python-versions = ">=3.6"
 
 [[package]]
 name = "httpcore"
-version = "0.10.2"
+version = "0.12.2"
 description = "A minimal low-level HTTP client."
 category = "main"
 optional = false
 python-versions = ">=3.6"
 
 [package.dependencies]
-h11 = ">=0.8,<0.10"
+h11 = "<1.0.0"
 sniffio = ">=1.0.0,<2.0.0"
 
 [package.extras]
-http2 = ["h2 (>=3.0.0,<4.0.0)"]
+http2 = ["h2 (>=3,<5)"]
 
 [[package]]
 name = "httplib2"
 version = "0.18.1"
 description = "A comprehensive HTTP client library."
-=======
->>>>>>> a60cf4eb
-category = "main"
-description = "A pure-Python, bring-your-own-I/O implementation of HTTP/1.1"
-name = "h11"
+category = "main"
+optional = false
+python-versions = "*"
+
+[[package]]
+name = "httpx"
+version = "0.16.1"
+description = "The next generation HTTP client."
+category = "main"
 optional = false
 python-versions = ">=3.6"
-version = "0.12.0"
-
-[[package]]
-<<<<<<< HEAD
-name = "httpx"
-version = "0.14.3"
-description = "The next generation HTTP client."
-category = "main"
-optional = false
-python-versions = ">=3.6"
 
 [package.dependencies]
 certifi = "*"
-chardet = ">=3.0.0,<4.0.0"
-httpcore = ">=0.10.0,<0.11.0"
+httpcore = ">=0.12.0,<0.13.0"
 rfc3986 = {version = ">=1.3,<2", extras = ["idna2008"]}
 sniffio = "*"
 
@@ -860,32 +703,11 @@
 name = "idna"
 version = "2.10"
 description = "Internationalized Domain Names in Applications (IDNA)"
-=======
->>>>>>> a60cf4eb
-category = "main"
-description = "A minimal low-level HTTP client."
-name = "httpcore"
-optional = false
-python-versions = ">=3.6"
-version = "0.12.2"
-
-[package.dependencies]
-h11 = "<1.0.0"
-sniffio = ">=1.0.0,<2.0.0"
-
-[package.extras]
-http2 = ["h2 (>=3,<5)"]
-
-[[package]]
-category = "main"
-description = "A comprehensive HTTP client library."
-name = "httplib2"
-optional = false
-python-versions = "*"
-version = "0.18.1"
-
-[[package]]
-<<<<<<< HEAD
+category = "main"
+optional = false
+python-versions = ">=2.7, !=3.0.*, !=3.1.*, !=3.2.*, !=3.3.*"
+
+[[package]]
 name = "immutables"
 version = "0.14"
 description = "Immutable Collections"
@@ -897,94 +719,33 @@
 name = "importlib-metadata"
 version = "3.4.0"
 description = "Read metadata from Python packages"
-=======
->>>>>>> a60cf4eb
-category = "main"
-description = "The next generation HTTP client."
-name = "httpx"
+category = "main"
 optional = false
 python-versions = ">=3.6"
-version = "0.16.1"
-
-[package.dependencies]
-certifi = "*"
-httpcore = ">=0.12.0,<0.13.0"
-sniffio = "*"
-
-[package.dependencies.rfc3986]
-extras = ["idna2008"]
-version = ">=1.3,<2"
-
-[package.extras]
-brotli = ["brotlipy (>=0.7.0,<0.8.0)"]
-http2 = ["h2 (>=3.0.0,<4.0.0)"]
-
-[[package]]
-category = "main"
-description = "Internationalized Domain Names in Applications (IDNA)"
-name = "idna"
-optional = false
-python-versions = ">=2.7, !=3.0.*, !=3.1.*, !=3.2.*, !=3.3.*"
-version = "2.10"
-
-[[package]]
-category = "main"
-description = "Immutable Collections"
-marker = "python_version < \"3.7\""
-name = "immutables"
-optional = false
-python-versions = ">=3.5"
-version = "0.14"
-
-[[package]]
-<<<<<<< HEAD
+
+[package.dependencies]
+typing-extensions = {version = ">=3.6.4", markers = "python_version < \"3.8\""}
+zipp = ">=0.5"
+
+[package.extras]
+docs = ["sphinx", "jaraco.packaging (>=8.2)", "rst.linker (>=1.9)"]
+testing = ["pytest (>=3.5,!=3.7.3)", "pytest-checkdocs (>=1.2.3)", "pytest-flake8", "pytest-cov", "pytest-enabler", "packaging", "pep517", "pyfakefs", "flufl.flake8", "pytest-black (>=0.3.7)", "pytest-mypy", "importlib-resources (>=1.3)"]
+
+[[package]]
 name = "itsdangerous"
 version = "1.1.0"
-=======
-category = "main"
-description = "Read metadata from Python packages"
-marker = "python_version < \"3.8\""
-name = "importlib-metadata"
-optional = false
-python-versions = ">=3.6"
-version = "3.4.0"
-
-[package.dependencies]
-zipp = ">=0.5"
-
-[package.dependencies.typing-extensions]
-python = "<3.8"
-version = ">=3.6.4"
-
-[package.extras]
-docs = ["sphinx", "jaraco.packaging (>=8.2)", "rst.linker (>=1.9)"]
-testing = ["pytest (>=3.5,<3.7.3 || >3.7.3)", "pytest-checkdocs (>=1.2.3)", "pytest-flake8", "pytest-cov", "pytest-enabler", "packaging", "pep517", "pyfakefs", "flufl.flake8", "pytest-black (>=0.3.7)", "pytest-mypy", "importlib-resources (>=1.3)"]
-
-[[package]]
-category = "main"
->>>>>>> a60cf4eb
 description = "Various helpers to pass data to untrusted environments and back."
-name = "itsdangerous"
+category = "main"
 optional = false
 python-versions = ">=2.7, !=3.0.*, !=3.1.*, !=3.2.*, !=3.3.*"
-version = "1.1.0"
-
-[[package]]
-<<<<<<< HEAD
+
+[[package]]
 name = "jinja2"
 version = "2.10.3"
 description = "A very fast and expressive template engine."
-=======
->>>>>>> a60cf4eb
-category = "main"
-description = "A very fast and expressive template engine."
-name = "jinja2"
-optional = false
-python-versions = "*"
-<<<<<<< HEAD
-=======
-version = "2.10.3"
->>>>>>> a60cf4eb
+category = "main"
+optional = false
+python-versions = "*"
 
 [package.dependencies]
 MarkupSafe = ">=0.23"
@@ -993,44 +754,42 @@
 i18n = ["Babel (>=0.8)"]
 
 [[package]]
-category = "main"
+name = "jmespath"
+version = "0.9.2"
 description = "JSON Matching Expressions"
-name = "jmespath"
-optional = false
-python-versions = "*"
-version = "0.9.2"
-
-[[package]]
-category = "main"
+category = "main"
+optional = false
+python-versions = "*"
+
+[[package]]
+name = "markdown"
+version = "3.3.3"
 description = "Python implementation of Markdown."
-name = "markdown"
+category = "main"
 optional = false
 python-versions = ">=3.6"
-version = "3.3.3"
-
-[package.dependencies]
-[package.dependencies.importlib-metadata]
-python = "<3.8"
-version = "*"
+
+[package.dependencies]
+importlib-metadata = {version = "*", markers = "python_version < \"3.8\""}
 
 [package.extras]
 testing = ["coverage", "pyyaml"]
 
 [[package]]
-category = "main"
+name = "markupsafe"
+version = "1.1.1"
 description = "Safely add untrusted strings to HTML/XML markup."
-name = "markupsafe"
+category = "main"
 optional = false
 python-versions = ">=2.7,!=3.0.*,!=3.1.*,!=3.2.*,!=3.3.*"
-version = "1.1.1"
-
-[[package]]
+
+[[package]]
+name = "mock"
+version = "2.0.0"
+description = "Rolling backport of unittest.mock for all Pythons"
 category = "dev"
-description = "Rolling backport of unittest.mock for all Pythons"
-name = "mock"
-optional = false
-python-versions = "*"
-version = "2.0.0"
+optional = false
+python-versions = "*"
 
 [package.dependencies]
 pbr = ">=0.11"
@@ -1041,34 +800,33 @@
 test = ["unittest2 (>=1.1.0)"]
 
 [[package]]
+name = "more-itertools"
+version = "8.6.0"
+description = "More routines for operating on iterables, beyond itertools"
 category = "dev"
-description = "More routines for operating on iterables, beyond itertools"
-name = "more-itertools"
 optional = false
 python-versions = ">=3.5"
-version = "8.6.0"
-
-[[package]]
+
+[[package]]
+name = "moto"
+version = "1.3.15"
+description = "A library that allows your python tests to easily mock out the boto library"
 category = "dev"
-description = "A library that allows your python tests to easily mock out the boto library"
-name = "moto"
-optional = false
-python-versions = "*"
-version = "1.3.15"
-
-[package.dependencies]
-Jinja2 = ">=2.10.1"
-MarkupSafe = "<2.0"
+optional = false
+python-versions = "*"
+
+[package.dependencies]
 boto = ">=2.36.0"
 boto3 = ">=1.9.201"
 botocore = ">=1.12.201"
+Jinja2 = ">=2.10.1"
+MarkupSafe = "<2.0"
 mock = "*"
 more-itertools = "*"
 python-dateutil = ">=2.1,<3.0.0"
 pytz = "*"
 requests = ">=2.5"
 responses = ">=0.9.0"
-setuptools = "*"
 six = ">1.9"
 werkzeug = "*"
 xmltodict = "*"
@@ -1076,32 +834,24 @@
 
 [package.extras]
 acm = ["cryptography (>=2.3.0)"]
-all = ["cryptography (>=2.3.0)", "PyYAML (>=5.1)", "python-jose (>=3.1.0,<4.0.0)", "ecdsa (<0.15)", "docker (>=2.5.1)", "jsondiff (>=1.1.2)", "aws-xray-sdk (>=0.93,<0.96 || >0.96)", "idna (>=2.5,<3)", "cfn-lint (>=0.4.0)", "sshpubkeys (>=3.1.0,<4.0)", "sshpubkeys (>=3.1.0)"]
+all = ["cryptography (>=2.3.0)", "PyYAML (>=5.1)", "python-jose[cryptography] (>=3.1.0,<4.0.0)", "ecdsa (<0.15)", "docker (>=2.5.1)", "jsondiff (>=1.1.2)", "aws-xray-sdk (>=0.93,!=0.96)", "idna (>=2.5,<3)", "cfn-lint (>=0.4.0)", "sshpubkeys (>=3.1.0,<4.0)", "sshpubkeys (>=3.1.0)"]
 awslambda = ["docker (>=2.5.1)"]
 batch = ["docker (>=2.5.1)"]
 cloudformation = ["PyYAML (>=5.1)", "cfn-lint (>=0.4.0)"]
-cognitoidp = ["python-jose (>=3.1.0,<4.0.0)", "ecdsa (<0.15)"]
+cognitoidp = ["python-jose[cryptography] (>=3.1.0,<4.0.0)", "ecdsa (<0.15)"]
 ec2 = ["cryptography (>=2.3.0)", "sshpubkeys (>=3.1.0,<4.0)", "sshpubkeys (>=3.1.0)"]
 iam = ["cryptography (>=2.3.0)"]
 iotdata = ["jsondiff (>=1.1.2)"]
 server = ["flask"]
-<<<<<<< HEAD
 xray = ["aws-xray-sdk (>=0.93,!=0.96)"]
 
 [[package]]
 name = "oauth2client"
 version = "3.0.0"
-=======
-xray = ["aws-xray-sdk (>=0.93,<0.96 || >0.96)"]
-
-[[package]]
-category = "main"
->>>>>>> a60cf4eb
 description = "OAuth 2.0 client library"
-name = "oauth2client"
-optional = false
-python-versions = "*"
-version = "3.0.0"
+category = "main"
+optional = false
+python-versions = "*"
 
 [package.dependencies]
 httplib2 = ">=0.9.1"
@@ -1111,17 +861,12 @@
 six = ">=1.6.1"
 
 [[package]]
-<<<<<<< HEAD
 name = "paramiko"
 version = "2.7.2"
-=======
-category = "main"
->>>>>>> a60cf4eb
 description = "SSH2 protocol library"
-name = "paramiko"
-optional = false
-python-versions = "*"
-version = "2.7.2"
+category = "main"
+optional = false
+python-versions = "*"
 
 [package.dependencies]
 bcrypt = ">=3.1.3"
@@ -1135,31 +880,28 @@
 invoke = ["invoke (>=1.3)"]
 
 [[package]]
-category = "main"
+name = "pbr"
+version = "2.0.0"
 description = "Python Build Reasonableness"
-name = "pbr"
-optional = false
-python-versions = "*"
-version = "2.0.0"
-
-[[package]]
+category = "main"
+optional = false
+python-versions = "*"
+
+[[package]]
+name = "pluggy"
+version = "0.13.1"
+description = "plugin and hook calling mechanisms for python"
 category = "dev"
-description = "plugin and hook calling mechanisms for python"
-name = "pluggy"
 optional = false
 python-versions = ">=2.7, !=3.0.*, !=3.1.*, !=3.2.*, !=3.3.*"
-version = "0.13.1"
-
-[package.dependencies]
-[package.dependencies.importlib-metadata]
-python = "<3.8"
-version = ">=0.12"
+
+[package.dependencies]
+importlib-metadata = {version = ">=0.12", markers = "python_version < \"3.8\""}
 
 [package.extras]
 dev = ["pre-commit", "tox"]
 
 [[package]]
-<<<<<<< HEAD
 name = "prometheus-client"
 version = "0.5.0"
 description = "Python client for the Prometheus monitoring system."
@@ -1185,76 +927,72 @@
 [[package]]
 name = "protobuf"
 version = "3.14.0"
-=======
-category = "main"
->>>>>>> a60cf4eb
 description = "Protocol Buffers"
-name = "protobuf"
-optional = false
-python-versions = "*"
-version = "3.14.0"
+category = "main"
+optional = false
+python-versions = "*"
 
 [package.dependencies]
 six = ">=1.9"
 
 [[package]]
-category = "main"
+name = "psycopg2"
+version = "2.8.6"
 description = "psycopg2 - Python-PostgreSQL Database Adapter"
-name = "psycopg2"
+category = "main"
 optional = false
 python-versions = ">=2.7,!=3.0.*,!=3.1.*,!=3.2.*,!=3.3.*"
-version = "2.8.6"
-
-[[package]]
-category = "main"
+
+[[package]]
+name = "py"
+version = "1.10.0"
 description = "library with cross-python path, ini-parsing, io, code, log facilities"
-name = "py"
+category = "main"
 optional = false
 python-versions = ">=2.7, !=3.0.*, !=3.1.*, !=3.2.*, !=3.3.*"
-version = "1.10.0"
-
-[[package]]
-category = "main"
+
+[[package]]
+name = "pyasn1"
+version = "0.4.8"
 description = "ASN.1 types and codecs"
-name = "pyasn1"
-optional = false
-python-versions = "*"
-version = "0.4.8"
-
-[[package]]
-category = "main"
+category = "main"
+optional = false
+python-versions = "*"
+
+[[package]]
+name = "pyasn1-modules"
+version = "0.2.8"
 description = "A collection of ASN.1-based protocols modules."
-name = "pyasn1-modules"
-optional = false
-python-versions = "*"
-version = "0.2.8"
+category = "main"
+optional = false
+python-versions = "*"
 
 [package.dependencies]
 pyasn1 = ">=0.4.6,<0.5.0"
 
 [[package]]
-category = "main"
+name = "pycparser"
+version = "2.20"
 description = "C parser in Python"
-name = "pycparser"
+category = "main"
 optional = false
 python-versions = ">=2.7, !=3.0.*, !=3.1.*, !=3.2.*, !=3.3.*"
-version = "2.20"
-
-[[package]]
-category = "main"
+
+[[package]]
+name = "pycryptodome"
+version = "3.9.9"
 description = "Cryptographic library for Python"
-name = "pycryptodome"
+category = "main"
 optional = false
 python-versions = ">=2.6, !=3.0.*, !=3.1.*, !=3.2.*, !=3.3.*"
-version = "3.9.9"
-
-[[package]]
-category = "main"
+
+[[package]]
+name = "pyjwt"
+version = "1.7.1"
 description = "JSON Web Token implementation in Python"
-name = "pyjwt"
-optional = false
-python-versions = "*"
-version = "1.7.1"
+category = "main"
+optional = false
+python-versions = "*"
 
 [package.dependencies]
 cryptography = {version = ">=1.4", optional = true, markers = "extra == \"crypto\""}
@@ -1265,12 +1003,12 @@
 test = ["pytest (>=4.0.1,<5.0.0)", "pytest-cov (>=2.6.0,<3.0.0)", "pytest-runner (>=4.2,<5.0.0)"]
 
 [[package]]
-category = "main"
+name = "pynacl"
+version = "1.4.0"
 description = "Python binding to the Networking and Cryptography (NaCl) library"
-name = "pynacl"
+category = "main"
 optional = false
 python-versions = ">=2.7, !=3.0.*, !=3.1.*, !=3.2.*, !=3.3.*"
-version = "1.4.0"
 
 [package.dependencies]
 cffi = ">=1.4.1"
@@ -1278,84 +1016,74 @@
 
 [package.extras]
 docs = ["sphinx (>=1.6.5)", "sphinx-rtd-theme"]
-<<<<<<< HEAD
 tests = ["pytest (>=3.2.1,!=3.3.0)", "hypothesis (>=3.27.0)"]
 
 [[package]]
 name = "pytest"
 version = "3.10.1"
 description = "pytest: simple powerful testing with Python"
-=======
-tests = ["pytest (>=3.2.1,<3.3.0 || >3.3.0)", "hypothesis (>=3.27.0)"]
-
-[[package]]
->>>>>>> a60cf4eb
 category = "dev"
-description = "pytest: simple powerful testing with Python"
-name = "pytest"
 optional = false
 python-versions = ">=2.7, !=3.0.*, !=3.1.*, !=3.2.*, !=3.3.*"
-version = "3.10.1"
 
 [package.dependencies]
 atomicwrites = ">=1.0"
 attrs = ">=17.4.0"
-colorama = "*"
+colorama = {version = "*", markers = "sys_platform == \"win32\""}
 more-itertools = ">=4.0.0"
 pluggy = ">=0.7"
 py = ">=1.5.0"
-setuptools = "*"
 six = ">=1.10.0"
 
 [[package]]
+name = "pytest-cov"
+version = "2.9.0"
+description = "Pytest plugin for measuring coverage."
 category = "dev"
-description = "Pytest plugin for measuring coverage."
-name = "pytest-cov"
 optional = false
 python-versions = ">=2.7, !=3.0.*, !=3.1.*, !=3.2.*, !=3.3.*, !=3.4.*"
-version = "2.9.0"
 
 [package.dependencies]
 coverage = ">=4.4"
 pytest = ">=3.6"
 
 [package.extras]
-testing = ["fields", "hunter", "process-tests (2.0.2)", "six", "pytest-xdist", "virtualenv"]
-
-[[package]]
+testing = ["fields", "hunter", "process-tests (==2.0.2)", "six", "pytest-xdist", "virtualenv"]
+
+[[package]]
+name = "pytest-flask"
+version = "0.11.0"
+description = "A set of py.test fixtures to test Flask applications."
 category = "dev"
-description = "A set of py.test fixtures to test Flask applications."
-name = "pytest-flask"
-optional = false
-python-versions = "*"
-version = "0.11.0"
+optional = false
+python-versions = "*"
 
 [package.dependencies]
 Flask = "*"
+pytest = "*"
 Werkzeug = ">=0.7"
-pytest = "*"
 
 [package.extras]
 docs = ["sphinx", "sphinx-rtd-theme"]
 
 [[package]]
-category = "main"
+name = "python-dateutil"
+version = "2.8.1"
 description = "Extensions to the standard Python datetime module"
-name = "python-dateutil"
+category = "main"
 optional = false
 python-versions = "!=3.0.*,!=3.1.*,!=3.2.*,>=2.7"
-version = "2.8.1"
 
 [package.dependencies]
 six = ">=1.5"
 
 [[package]]
-category = "main"
+name = "python-jose"
+version = "2.0.2"
 description = "JOSE implementation in Python"
-name = "python-jose"
-optional = false
-python-versions = "*"
-version = "2.0.2"
+category = "main"
+optional = false
+python-versions = "*"
 
 [package.dependencies]
 ecdsa = "<1.0"
@@ -1368,33 +1096,28 @@
 pycrypto = ["pycrypto (>=2.6.0,<2.7.0)"]
 
 [[package]]
-<<<<<<< HEAD
 name = "pytz"
 version = "2020.5"
-=======
-category = "main"
->>>>>>> a60cf4eb
 description = "World timezone definitions, modern and historical"
-name = "pytz"
-optional = false
-python-versions = "*"
-version = "2020.5"
-
-[[package]]
-category = "main"
+category = "main"
+optional = false
+python-versions = "*"
+
+[[package]]
+name = "pyyaml"
+version = "5.4"
 description = "YAML parser and emitter for Python"
-name = "pyyaml"
+category = "main"
+optional = false
+python-versions = ">=2.7, !=3.0.*, !=3.1.*, !=3.2.*, !=3.3.*, !=3.4.*, !=3.5.*"
+
+[[package]]
+name = "requests"
+version = "2.25.1"
+description = "Python HTTP for Humans."
+category = "main"
 optional = false
 python-versions = ">=2.7, !=3.0.*, !=3.1.*, !=3.2.*, !=3.3.*, !=3.4.*"
-version = "5.3.1"
-
-[[package]]
-category = "main"
-description = "Python HTTP for Humans."
-name = "requests"
-optional = false
-python-versions = ">=2.7, !=3.0.*, !=3.1.*, !=3.2.*, !=3.3.*, !=3.4.*"
-version = "2.25.1"
 
 [package.dependencies]
 certifi = ">=2017.4.17"
@@ -1404,15 +1127,15 @@
 
 [package.extras]
 security = ["pyOpenSSL (>=0.14)", "cryptography (>=1.3.4)"]
-socks = ["PySocks (>=1.5.6,<1.5.7 || >1.5.7)", "win-inet-pton"]
-
-[[package]]
+socks = ["PySocks (>=1.5.6,!=1.5.7)", "win-inet-pton"]
+
+[[package]]
+name = "responses"
+version = "0.12.1"
+description = "A utility library for mocking out the `requests` Python library."
 category = "dev"
-description = "A utility library for mocking out the `requests` Python library."
-name = "responses"
 optional = false
 python-versions = ">=2.7, !=3.0.*, !=3.1.*, !=3.2.*, !=3.3.*, !=3.4.*"
-version = "0.12.1"
 
 [package.dependencies]
 requests = ">=2.0"
@@ -1423,29 +1146,24 @@
 tests = ["coverage (>=3.7.1,<6.0.0)", "pytest-cov", "pytest-localserver", "flake8", "pytest (>=4.6,<5.0)", "pytest (>=4.6)"]
 
 [[package]]
-category = "main"
+name = "retry"
+version = "0.9.2"
 description = "Easy to use retry decorator."
-name = "retry"
-optional = false
-python-versions = "*"
-version = "0.9.2"
+category = "main"
+optional = false
+python-versions = "*"
 
 [package.dependencies]
 decorator = ">=3.4.2"
 py = ">=1.4.26,<2.0.0"
 
 [[package]]
-category = "main"
+name = "rfc3986"
+version = "1.4.0"
 description = "Validating URI References per RFC 3986"
-name = "rfc3986"
-optional = false
-python-versions = "*"
-version = "1.4.0"
-
-[package.dependencies]
-[package.dependencies.idna]
-optional = true
-version = "*"
+category = "main"
+optional = false
+python-versions = "*"
 
 [package.dependencies]
 idna = {version = "*", optional = true, markers = "extra == \"idna2008\""}
@@ -1454,50 +1172,36 @@
 idna2008 = ["idna"]
 
 [[package]]
-category = "main"
+name = "rsa"
+version = "4.7"
 description = "Pure-Python RSA implementation"
-name = "rsa"
+category = "main"
 optional = false
 python-versions = ">=3.5, <4"
-version = "4.7"
 
 [package.dependencies]
 pyasn1 = ">=0.1.3"
 
 [[package]]
-category = "main"
+name = "s3transfer"
+version = "0.2.1"
 description = "An Amazon S3 Transfer Manager"
-name = "s3transfer"
-optional = false
-python-versions = "*"
-version = "0.2.1"
+category = "main"
+optional = false
+python-versions = "*"
 
 [package.dependencies]
 botocore = ">=1.12.36,<2.0.0"
 
 [[package]]
-category = "main"
+name = "six"
+version = "1.15.0"
 description = "Python 2 and 3 compatibility utilities"
-name = "six"
+category = "main"
 optional = false
 python-versions = ">=2.7, !=3.0.*, !=3.1.*, !=3.2.*"
-version = "1.15.0"
-
-[[package]]
-category = "main"
-description = "Sniff out which async library your code is running under"
-name = "sniffio"
-optional = false
-python-versions = ">=3.5"
-version = "1.2.0"
-
-[package.dependencies]
-[package.dependencies.contextvars]
-python = "<3.7"
-version = ">=2.1"
-
-[[package]]
-<<<<<<< HEAD
+
+[[package]]
 name = "sniffio"
 version = "1.2.0"
 description = "Sniff out which async library your code is running under"
@@ -1512,14 +1216,9 @@
 name = "sqlalchemy"
 version = "1.3.22"
 description = "Database Abstraction Library"
-=======
->>>>>>> a60cf4eb
-category = "main"
-description = "Database Abstraction Library"
-name = "sqlalchemy"
+category = "main"
 optional = false
 python-versions = ">=2.7, !=3.0.*, !=3.1.*, !=3.2.*, !=3.3.*"
-version = "1.3.22"
 
 [package.extras]
 mssql = ["pyodbc"]
@@ -1534,15 +1233,13 @@
 pymysql = ["pymysql"]
 
 [[package]]
-<<<<<<< HEAD
-=======
-category = "main"
-description = "Python client to interact with ceph/cleversafe backend"
->>>>>>> a60cf4eb
 name = "storageclient"
-optional = false
-python-versions = "*"
 version = "0.1.0"
+description = ""
+category = "main"
+optional = false
+python-versions = "*"
+develop = false
 
 [package.dependencies]
 boto = ">=2.36.0,<3.0.0"
@@ -1555,58 +1252,59 @@
 s3transfer = ">=0.2.0,<0.3.0"
 
 [package.source]
-reference = "885c59d83fc075527af44968c353d1ac93bec37e"
 type = "git"
 url = "https://github.com/uc-cdis/storage-client"
-[[package]]
-category = "main"
+reference = "1.0.1"
+resolved_reference = "885c59d83fc075527af44968c353d1ac93bec37e"
+
+[[package]]
+name = "typing-extensions"
+version = "3.7.4.3"
 description = "Backported and Experimental Type Hints for Python 3.5+"
-marker = "python_version < \"3.8\""
-name = "typing-extensions"
-optional = false
-python-versions = "*"
-version = "3.7.4.3"
-
-[[package]]
-category = "main"
+category = "main"
+optional = false
+python-versions = "*"
+
+[[package]]
+name = "uritemplate"
+version = "3.0.1"
 description = "URI templates"
-name = "uritemplate"
+category = "main"
 optional = false
 python-versions = ">=2.7, !=3.0.*, !=3.1.*, !=3.2.*, !=3.3.*"
-version = "3.0.1"
-
-[[package]]
-category = "main"
+
+[[package]]
+name = "urllib3"
+version = "1.25.11"
 description = "HTTP library with thread-safe connection pooling, file post, and more."
-name = "urllib3"
+category = "main"
 optional = false
 python-versions = ">=2.7, !=3.0.*, !=3.1.*, !=3.2.*, !=3.3.*, !=3.4.*, <4"
-version = "1.25.11"
 
 [package.extras]
 brotli = ["brotlipy (>=0.6.0)"]
 secure = ["pyOpenSSL (>=0.14)", "cryptography (>=1.3.4)", "idna (>=2.0.0)", "certifi", "ipaddress"]
-socks = ["PySocks (>=1.5.6,<1.5.7 || >1.5.7,<2.0)"]
-
-[[package]]
-category = "main"
+socks = ["PySocks (>=1.5.6,!=1.5.7,<2.0)"]
+
+[[package]]
+name = "userdatamodel"
+version = "2.3.3"
 description = ""
-name = "userdatamodel"
-optional = false
-python-versions = "*"
-version = "2.3.3"
+category = "main"
+optional = false
+python-versions = "*"
 
 [package.dependencies]
 cdislogging = "*"
 sqlalchemy = ">=1.3.3,<1.4.0"
 
 [[package]]
-category = "main"
+name = "werkzeug"
+version = "0.16.1"
 description = "The comprehensive WSGI web application library."
-name = "werkzeug"
+category = "main"
 optional = false
 python-versions = ">=2.7, !=3.0.*, !=3.1.*, !=3.2.*, !=3.3.*"
-version = "0.16.1"
 
 [package.extras]
 dev = ["pytest", "coverage", "tox", "sphinx", "pallets-sphinx-themes", "sphinx-issues"]
@@ -1614,37 +1312,29 @@
 watchdog = ["watchdog"]
 
 [[package]]
-<<<<<<< HEAD
 name = "xmltodict"
 version = "0.12.0"
-=======
-category = "main"
->>>>>>> a60cf4eb
 description = "Makes working with XML feel like you are working with JSON"
-name = "xmltodict"
+category = "main"
 optional = false
 python-versions = ">=2.7, !=3.0.*, !=3.1.*, !=3.2.*, !=3.3.*"
-version = "0.12.0"
-
-[[package]]
-category = "main"
+
+[[package]]
+name = "zipp"
+version = "3.4.0"
 description = "Backport of pathlib-compatible object wrapper for zip files"
-name = "zipp"
+category = "main"
 optional = false
 python-versions = ">=3.6"
-version = "3.4.0"
 
 [package.extras]
 docs = ["sphinx", "jaraco.packaging (>=3.2)", "rst.linker (>=1.9)"]
-testing = ["pytest (>=3.5,<3.7.3 || >3.7.3)", "pytest-checkdocs (>=1.2.3)", "pytest-flake8", "pytest-cov", "jaraco.test (>=3.2.0)", "jaraco.itertools", "func-timeout", "pytest-black (>=0.3.7)", "pytest-mypy"]
+testing = ["pytest (>=3.5,!=3.7.3)", "pytest-checkdocs (>=1.2.3)", "pytest-flake8", "pytest-cov", "jaraco.test (>=3.2.0)", "jaraco.itertools", "func-timeout", "pytest-black (>=0.3.7)", "pytest-mypy"]
 
 [metadata]
-content-hash = "671243887421343d8c5c820f49f5442905247e48f551aae3d2cd335b6925932b"
+lock-version = "1.1"
 python-versions = "^3.6"
-<<<<<<< HEAD
-content-hash = "6c6b1d6b811916b9d395fb4758e8b7f418183842e8e281d90c020453fa390632"
-=======
->>>>>>> a60cf4eb
+content-hash = "7f61cb4ee0bc40540ffc92ce5c4685e9ea7eba51dcaab14735fd8c646824e1fd"
 
 [metadata.files]
 addict = [
@@ -1667,14 +1357,10 @@
     {file = "Authlib-0.11-py2.py3-none-any.whl", hash = "sha256:3a226f231e962a16dd5f6fcf0c113235805ba206e294717a64fa8e04ae3ad9c4"},
     {file = "Authlib-0.11.tar.gz", hash = "sha256:9741db6de2950a0a5cefbdb72ec7ab12f7e9fd530ff47219f1530e79183cbaaf"},
 ]
-<<<<<<< HEAD
-authutils = []
-=======
 authutils = [
     {file = "authutils-5.0.5-py3-none-any.whl", hash = "sha256:91e81838b8ba419d5fd92550747f8f60a1f5e91fee4146109e35728bea140034"},
     {file = "authutils-5.0.5.tar.gz", hash = "sha256:ffe8f0425f065353106f5fbe8eb2d38284d34406724e175c3aa2f1806723f361"},
 ]
->>>>>>> a60cf4eb
 backoff = [
     {file = "backoff-1.10.0-py2.py3-none-any.whl", hash = "sha256:5e73e2cbe780e1915a204799dba0a01896f45f4385e636bcca7a0614d879d0cd"},
     {file = "backoff-1.10.0.tar.gz", hash = "sha256:b8fba021fac74055ac05eb7c7bfce4723aedde6cd0a504e5326bcb0bdd6d19a4"},
@@ -1715,13 +1401,9 @@
 cdislogging = [
     {file = "cdislogging-1.0.0.tar.gz", hash = "sha256:a1cc2e48d5fc26d4b354b80c6497f1f1136f3e3e4f1d1855de8980ccf497fa0a"},
 ]
-<<<<<<< HEAD
-cdispyutils = []
-=======
 cdispyutils = [
     {file = "cdispyutils-1.0.5.tar.gz", hash = "sha256:74f43a4f428abe592cf484d52c9aa3e89ad754808f737b72c35cf24e5832e94e"},
 ]
->>>>>>> a60cf4eb
 cdisutilstest = []
 certifi = [
     {file = "certifi-2020.12.5-py2.py3-none-any.whl", hash = "sha256:719a74fb9e33b9bd44cc7f3a8d94bc35e4049deebe19ba7d8e108280cfd59830"},
@@ -1766,8 +1448,8 @@
     {file = "cffi-1.14.4.tar.gz", hash = "sha256:1a465cbe98a7fd391d47dce4b8f7e5b921e6cd805ef421d04f5f66ba8f06086c"},
 ]
 chardet = [
-    {file = "chardet-3.0.4-py2.py3-none-any.whl", hash = "sha256:fc323ffcaeaed0e0a02bf4d117757b98aed530d9ed4531e3e15460124c106691"},
-    {file = "chardet-3.0.4.tar.gz", hash = "sha256:84ab92ed1c4d4f16916e05906b6b75a6c0fb5db821cc65e70cbd64a3e2a5eaae"},
+    {file = "chardet-4.0.0-py2.py3-none-any.whl", hash = "sha256:f864054d66fd9118f2e67044ac8981a54775ec5b67aed0441892edb553d21da5"},
+    {file = "chardet-4.0.0.tar.gz", hash = "sha256:0d6f53a15db4120f2b08c94f11e7d93d2c911ee118b6b30a04ec3ee8310179fa"},
 ]
 click = [
     {file = "click-7.1.2-py2.py3-none-any.whl", hash = "sha256:dacca89f4bfadd5de3d7489b7c8a566eee0d3676333fbb50030263894c38c0dc"},
@@ -1905,13 +1587,8 @@
     {file = "future-0.18.2.tar.gz", hash = "sha256:b1bead90b70cf6ec3f0710ae53a525360fa360d306a86583adc6bf83a4db537d"},
 ]
 gen3authz = [
-<<<<<<< HEAD
-    {file = "gen3authz-1.0.2-py3-none-any.whl", hash = "sha256:6e759f802ee0e17cef3961e1ea7b717fada45f1310df3110e5a9d10193563378"},
-    {file = "gen3authz-1.0.2.tar.gz", hash = "sha256:a11a655d9f2aad6d76c2c5ec6606a8b8333ceb938912c65d99fa0ec2c0b91cc0"},
-=======
     {file = "gen3authz-1.0.4-py3-none-any.whl", hash = "sha256:3149efbede9a59a27288e141b31c19aed9539d0172d34acdb62498fc922f5986"},
     {file = "gen3authz-1.0.4.tar.gz", hash = "sha256:329ea8d32bfa23f13a2d2fee598922965d506934400dd0ed4c0a4fedd9da29da"},
->>>>>>> a60cf4eb
 ]
 gen3cirrus = [
     {file = "gen3cirrus-1.3.0.tar.gz", hash = "sha256:e73c9a77d2e98adee066e6547af6c2a7d49bf5d44d11eaca7fbb6549184e9635"},
@@ -1978,34 +1655,20 @@
     {file = "googleapis_common_protos-1.52.0-py2.py3-none-any.whl", hash = "sha256:c8961760f5aad9a711d37b675be103e0cc4e9a39327e0d6d857872f698403e24"},
 ]
 h11 = [
-<<<<<<< HEAD
-    {file = "h11-0.9.0-py2.py3-none-any.whl", hash = "sha256:4bc6d6a1238b7615b266ada57e0618568066f57dd6fa967d1290ec9309b2f2f1"},
-    {file = "h11-0.9.0.tar.gz", hash = "sha256:33d4bca7be0fa039f4e84d50ab00531047e53d6ee8ffbc83501ea602c169cae1"},
-]
-httpcore = [
-    {file = "httpcore-0.10.2-py3-none-any.whl", hash = "sha256:afc1402fcaa6fca057bb3a9c6ccf6989a17bd0393b0cffbd778bac5fdd27446b"},
-    {file = "httpcore-0.10.2.tar.gz", hash = "sha256:93a4caf743e7ed29dbf7900515f0917babaa26bfaae6fb6c922ca1228519d400"},
-=======
     {file = "h11-0.12.0-py3-none-any.whl", hash = "sha256:36a3cb8c0a032f56e2da7084577878a035d3b61d104230d4bd49c0c6b555a9c6"},
     {file = "h11-0.12.0.tar.gz", hash = "sha256:47222cb6067e4a307d535814917cd98fd0a57b6788ce715755fa2b6c28b56042"},
 ]
 httpcore = [
     {file = "httpcore-0.12.2-py3-none-any.whl", hash = "sha256:420700af11db658c782f7e8fda34f9dcd95e3ee93944dd97d78cb70247e0cd06"},
     {file = "httpcore-0.12.2.tar.gz", hash = "sha256:dd1d762d4f7c2702149d06be2597c35fb154c5eff9789a8c5823fbcf4d2978d6"},
->>>>>>> a60cf4eb
 ]
 httplib2 = [
     {file = "httplib2-0.18.1-py3-none-any.whl", hash = "sha256:ca2914b015b6247791c4866782fa6042f495b94401a0f0bd3e1d6e0ba2236782"},
     {file = "httplib2-0.18.1.tar.gz", hash = "sha256:8af66c1c52c7ffe1aa5dc4bcd7c769885254b0756e6e69f953c7f0ab49a70ba3"},
 ]
 httpx = [
-<<<<<<< HEAD
-    {file = "httpx-0.14.3-py3-none-any.whl", hash = "sha256:3f2aa21d927ac56bfabdb82d079cf5ddd5b3147130dedc5fe8fed3a24e7a8d34"},
-    {file = "httpx-0.14.3.tar.gz", hash = "sha256:96bd4de4e6b742d672e2338720baf98518efaf85c86e0b48218e1bef9f272333"},
-=======
     {file = "httpx-0.16.1-py3-none-any.whl", hash = "sha256:9cffb8ba31fac6536f2c8cde30df859013f59e4bcc5b8d43901cb3654a8e0a5b"},
     {file = "httpx-0.16.1.tar.gz", hash = "sha256:126424c279c842738805974687e0518a94c7ae8d140cd65b9c4f77ac46ffa537"},
->>>>>>> a60cf4eb
 ]
 idna = [
     {file = "idna-2.10-py2.py3-none-any.whl", hash = "sha256:b97d804b1e9b523befed77c48dacec60e6dcb0b5391d57af6a65a312a90648c0"},
@@ -2107,15 +1770,12 @@
     {file = "pluggy-0.13.1-py2.py3-none-any.whl", hash = "sha256:966c145cd83c96502c3c3868f50408687b38434af77734af1e9ca461a4081d2d"},
     {file = "pluggy-0.13.1.tar.gz", hash = "sha256:15b2acde666561e1298d71b523007ed7364de07029219b604cf808bfa1c765b0"},
 ]
-<<<<<<< HEAD
 prometheus-client = [
     {file = "prometheus_client-0.5.0.tar.gz", hash = "sha256:e8c11ff5ca53de6c3d91e1510500611cafd1d247a937ec6c588a0a7cc3bef93c"},
 ]
 prometheus-flask-exporter = [
     {file = "prometheus_flask_exporter-0.17.0.tar.gz", hash = "sha256:0d2d29e641b59bda9e9fa66b9bf93a46e0b09b4cb538e76eb7eae175dfc749ce"},
 ]
-=======
->>>>>>> a60cf4eb
 protobuf = [
     {file = "protobuf-3.14.0-cp27-cp27m-macosx_10_9_x86_64.whl", hash = "sha256:629b03fd3caae7f815b0c66b41273f6b1900a579e2ccb41ef4493a4f5fb84f3a"},
     {file = "protobuf-3.14.0-cp27-cp27mu-manylinux1_x86_64.whl", hash = "sha256:5b7a637212cc9b2bcf85dd828b1178d19efdf74dbfe1ddf8cd1b8e01fdaaa7f5"},
@@ -2149,6 +1809,8 @@
     {file = "psycopg2-2.8.6-cp37-cp37m-win_amd64.whl", hash = "sha256:56fee7f818d032f802b8eed81ef0c1232b8b42390df189cab9cfa87573fe52c5"},
     {file = "psycopg2-2.8.6-cp38-cp38-win32.whl", hash = "sha256:ad2fe8a37be669082e61fb001c185ffb58867fdbb3e7a6b0b0d2ffe232353a3e"},
     {file = "psycopg2-2.8.6-cp38-cp38-win_amd64.whl", hash = "sha256:56007a226b8e95aa980ada7abdea6b40b75ce62a433bd27cec7a8178d57f4051"},
+    {file = "psycopg2-2.8.6-cp39-cp39-win32.whl", hash = "sha256:2c93d4d16933fea5bbacbe1aaf8fa8c1348740b2e50b3735d1b0bf8154cbf0f3"},
+    {file = "psycopg2-2.8.6-cp39-cp39-win_amd64.whl", hash = "sha256:d5062ae50b222da28253059880a871dc87e099c25cb68acf613d9d227413d6f7"},
     {file = "psycopg2-2.8.6.tar.gz", hash = "sha256:fb23f6c71107c37fd667cb4ea363ddeb936b348bbd6449278eb92c189699f543"},
 ]
 py = [
@@ -2238,6 +1900,8 @@
     {file = "PyNaCl-1.4.0-cp27-cp27mu-manylinux1_x86_64.whl", hash = "sha256:7757ae33dae81c300487591c68790dfb5145c7d03324000433d9a2c141f82af7"},
     {file = "PyNaCl-1.4.0-cp35-abi3-macosx_10_10_x86_64.whl", hash = "sha256:757250ddb3bff1eecd7e41e65f7f833a8405fede0194319f87899690624f2122"},
     {file = "PyNaCl-1.4.0-cp35-abi3-manylinux1_x86_64.whl", hash = "sha256:30f9b96db44e09b3304f9ea95079b1b7316b2b4f3744fe3aaecccd95d547063d"},
+    {file = "PyNaCl-1.4.0-cp35-abi3-win32.whl", hash = "sha256:4e10569f8cbed81cb7526ae137049759d2a8d57726d52c1a000a3ce366779634"},
+    {file = "PyNaCl-1.4.0-cp35-abi3-win_amd64.whl", hash = "sha256:c914f78da4953b33d4685e3cdc7ce63401247a21425c16a39760e282075ac4a6"},
     {file = "PyNaCl-1.4.0-cp35-cp35m-win32.whl", hash = "sha256:06cbb4d9b2c4bd3c8dc0d267416aaed79906e7b33f114ddbf0911969794b1cc4"},
     {file = "PyNaCl-1.4.0-cp35-cp35m-win_amd64.whl", hash = "sha256:511d269ee845037b95c9781aa702f90ccc36036f95d0f31373a6a79bd8242e25"},
     {file = "PyNaCl-1.4.0-cp36-cp36m-win32.whl", hash = "sha256:11335f09060af52c97137d4ac54285bcb7df0cef29014a1a4efe64ac065434c4"},
@@ -2273,17 +1937,27 @@
     {file = "pytz-2020.5.tar.gz", hash = "sha256:180befebb1927b16f6b57101720075a984c019ac16b1b7575673bea42c6c3da5"},
 ]
 pyyaml = [
-    {file = "PyYAML-5.3.1-cp27-cp27m-win32.whl", hash = "sha256:74809a57b329d6cc0fdccee6318f44b9b8649961fa73144a98735b0aaf029f1f"},
-    {file = "PyYAML-5.3.1-cp27-cp27m-win_amd64.whl", hash = "sha256:240097ff019d7c70a4922b6869d8a86407758333f02203e0fc6ff79c5dcede76"},
-    {file = "PyYAML-5.3.1-cp35-cp35m-win32.whl", hash = "sha256:4f4b913ca1a7319b33cfb1369e91e50354d6f07a135f3b901aca02aa95940bd2"},
-    {file = "PyYAML-5.3.1-cp35-cp35m-win_amd64.whl", hash = "sha256:cc8955cfbfc7a115fa81d85284ee61147059a753344bc51098f3ccd69b0d7e0c"},
-    {file = "PyYAML-5.3.1-cp36-cp36m-win32.whl", hash = "sha256:7739fc0fa8205b3ee8808aea45e968bc90082c10aef6ea95e855e10abf4a37b2"},
-    {file = "PyYAML-5.3.1-cp36-cp36m-win_amd64.whl", hash = "sha256:69f00dca373f240f842b2931fb2c7e14ddbacd1397d57157a9b005a6a9942648"},
-    {file = "PyYAML-5.3.1-cp37-cp37m-win32.whl", hash = "sha256:d13155f591e6fcc1ec3b30685d50bf0711574e2c0dfffd7644babf8b5102ca1a"},
-    {file = "PyYAML-5.3.1-cp37-cp37m-win_amd64.whl", hash = "sha256:73f099454b799e05e5ab51423c7bcf361c58d3206fa7b0d555426b1f4d9a3eaf"},
-    {file = "PyYAML-5.3.1-cp38-cp38-win32.whl", hash = "sha256:06a0d7ba600ce0b2d2fe2e78453a470b5a6e000a985dd4a4e54e436cc36b0e97"},
-    {file = "PyYAML-5.3.1-cp38-cp38-win_amd64.whl", hash = "sha256:95f71d2af0ff4227885f7a6605c37fd53d3a106fcab511b8860ecca9fcf400ee"},
-    {file = "PyYAML-5.3.1.tar.gz", hash = "sha256:b8eac752c5e14d3eca0e6dd9199cd627518cb5ec06add0de9d32baeee6fe645d"},
+    {file = "PyYAML-5.4-cp27-cp27m-macosx_10_9_x86_64.whl", hash = "sha256:f7a21e3d99aa3095ef0553e7ceba36fb693998fbb1226f1392ce33681047465f"},
+    {file = "PyYAML-5.4-cp27-cp27m-win32.whl", hash = "sha256:52bf0930903818e600ae6c2901f748bc4869c0c406056f679ab9614e5d21a166"},
+    {file = "PyYAML-5.4-cp27-cp27m-win_amd64.whl", hash = "sha256:a36a48a51e5471513a5aea920cdad84cbd56d70a5057cca3499a637496ea379c"},
+    {file = "PyYAML-5.4-cp27-cp27mu-manylinux1_x86_64.whl", hash = "sha256:5e7ac4e0e79a53451dc2814f6876c2fa6f71452de1498bbe29c0b54b69a986f4"},
+    {file = "PyYAML-5.4-cp36-cp36m-macosx_10_9_x86_64.whl", hash = "sha256:cc552b6434b90d9dbed6a4f13339625dc466fd82597119897e9489c953acbc22"},
+    {file = "PyYAML-5.4-cp36-cp36m-manylinux1_x86_64.whl", hash = "sha256:0dc9f2eb2e3c97640928dec63fd8dc1dd91e6b6ed236bd5ac00332b99b5c2ff9"},
+    {file = "PyYAML-5.4-cp36-cp36m-win32.whl", hash = "sha256:5a3f345acff76cad4aa9cb171ee76c590f37394186325d53d1aa25318b0d4a09"},
+    {file = "PyYAML-5.4-cp36-cp36m-win_amd64.whl", hash = "sha256:f3790156c606299ff499ec44db422f66f05a7363b39eb9d5b064f17bd7d7c47b"},
+    {file = "PyYAML-5.4-cp37-cp37m-macosx_10_9_x86_64.whl", hash = "sha256:124fd7c7bc1e95b1eafc60825f2daf67c73ce7b33f1194731240d24b0d1bf628"},
+    {file = "PyYAML-5.4-cp37-cp37m-manylinux1_x86_64.whl", hash = "sha256:8b818b6c5a920cbe4203b5a6b14256f0e5244338244560da89b7b0f1313ea4b6"},
+    {file = "PyYAML-5.4-cp37-cp37m-win32.whl", hash = "sha256:737bd70e454a284d456aa1fa71a0b429dd527bcbf52c5c33f7c8eee81ac16b89"},
+    {file = "PyYAML-5.4-cp37-cp37m-win_amd64.whl", hash = "sha256:7242790ab6c20316b8e7bb545be48d7ed36e26bbe279fd56f2c4a12510e60b4b"},
+    {file = "PyYAML-5.4-cp38-cp38-macosx_10_9_x86_64.whl", hash = "sha256:cc547d3ead3754712223abb7b403f0a184e4c3eae18c9bb7fd15adef1597cc4b"},
+    {file = "PyYAML-5.4-cp38-cp38-manylinux1_x86_64.whl", hash = "sha256:8635d53223b1f561b081ff4adecb828fd484b8efffe542edcfdff471997f7c39"},
+    {file = "PyYAML-5.4-cp38-cp38-win32.whl", hash = "sha256:26fcb33776857f4072601502d93e1a619f166c9c00befb52826e7b774efaa9db"},
+    {file = "PyYAML-5.4-cp38-cp38-win_amd64.whl", hash = "sha256:b2243dd033fd02c01212ad5c601dafb44fbb293065f430b0d3dbf03f3254d615"},
+    {file = "PyYAML-5.4-cp39-cp39-macosx_10_9_x86_64.whl", hash = "sha256:31ba07c54ef4a897758563e3a0fcc60077698df10180abe4b8165d9895c00ebf"},
+    {file = "PyYAML-5.4-cp39-cp39-manylinux1_x86_64.whl", hash = "sha256:02c78d77281d8f8d07a255e57abdbf43b02257f59f50cc6b636937d68efa5dd0"},
+    {file = "PyYAML-5.4-cp39-cp39-win32.whl", hash = "sha256:fdc6b2cb4b19e431994f25a9160695cc59a4e861710cc6fc97161c5e845fc579"},
+    {file = "PyYAML-5.4-cp39-cp39-win_amd64.whl", hash = "sha256:8bf38641b4713d77da19e91f8b5296b832e4db87338d6aeffe422d42f1ca896d"},
+    {file = "PyYAML-5.4.tar.gz", hash = "sha256:3c49e39ac034fd64fd576d63bb4db53cda89b362768a67f07749d55f128ac18a"},
 ]
 requests = [
     {file = "requests-2.25.1-py2.py3-none-any.whl", hash = "sha256:c210084e36a42ae6b9219e00e48287def368a26d03a048ddad7bfee44f75871e"},
