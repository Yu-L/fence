[tool.poetry]
name = "fence"
version = "4.22.0"
description = "Gen3 AuthN/AuthZ OIDC Service"
authors = ["CTDS UChicago <cdis@uchicago.edu>"]
license = "Apache-2.0"
readme = "README.md"
repository = "https://github.com/uc-cdis/fence"
include = [
  "NOTICE",
]

[tool.poetry.dependencies]
python = "^3.6"
authlib = "^0.11"
authutils = { git = "https://github.com/uc-cdis/authutils.git", branch = "chore/httpx"}
bcrypt = "^3.1.4"
boto3 = "~1.9.91"
botocore = "^1.12.253"
cached_property = "^1.5.1"
cdiserrors = "<2.0.0"
cdislogging = "^1.0.0"
cdispyutils = { git = "https://github.com/uc-cdis/cdis-python-utils.git", branch = "chore/cdiserrors-dep"}
cryptography = "==2.8"
flask = "^1.1.1"
flask-cors = "^3.0.3"
flask-restful = "^0.3.6"
flask_sqlalchemy_session = "^1.1"
email_validator = "^1.1.1"
gen3authz = "^1.0.1"
gen3cirrus = "^1.3.0"
gen3config = "^0.1.7"
gen3users = "^0.6.0"
<<<<<<< HEAD
idna = "^2.10"
=======
idna = "^2.10" # https://github.com/python-poetry/poetry/issues/3555
>>>>>>> a2637c3e
markdown = "^3.1.1"
paramiko = "^2.6.0"
psycopg2 = "^2.8.3"
pyjwt = "^1.5.3"
python_dateutil = "^2.6.1"
python-jose = "^2.0.2"
pyyaml = "^5.1"
requests = "^2.18.0"
retry = "^0.9.2"
sqlalchemy = "^1.3.3"
storageclient = {git = "https://github.com/uc-cdis/storage-client", rev = "1.0.1"}
userdatamodel = "^2.3.3"
werkzeug = "^0.16.0"
prometheus_client = "^0.5.0"
prometheus-flask-exporter = "^0.17.0"

[tool.poetry.dev-dependencies]
addict = "^2.2.1"
cdisutilstest = {git = "https://github.com/uc-cdis/cdisutils-test", rev = "1.0.0"}
codacy-coverage = "^1.3.11"
coveralls = "^2.1.1"
mock = "^2.0.0"
moto = "^1.1.24"
pytest = "^3.2.3"
pytest-cov = "^2.5.1"
pytest-flask = "^0.11.0"

[tool.poetry.scripts]
fence-create = 'bin.fence_create:main'

[build-system]
requires = ["poetry>=0.12"]
build-backend = "poetry.masonry.api"<|MERGE_RESOLUTION|>--- conflicted
+++ resolved
@@ -31,11 +31,7 @@
 gen3cirrus = "^1.3.0"
 gen3config = "^0.1.7"
 gen3users = "^0.6.0"
-<<<<<<< HEAD
-idna = "^2.10"
-=======
 idna = "^2.10" # https://github.com/python-poetry/poetry/issues/3555
->>>>>>> a2637c3e
 markdown = "^3.1.1"
 paramiko = "^2.6.0"
 psycopg2 = "^2.8.3"
