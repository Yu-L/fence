--- conflicted
+++ resolved
@@ -2044,11 +2044,7 @@
           description: ''
         project_access:
           type: object
-<<<<<<< HEAD
-          description: 'dictionary mapping of project name to list of permissions'
-=======
           description: 'This value is deprecated in favor of authz and resources.'
->>>>>>> 47874c32
         certificates_uploaded:
           type: array
           items:
